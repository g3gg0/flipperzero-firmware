# Flipper Build Tool

FBT is the entry point for firmware-related commands and utilities.
It is invoked by `./fbt` in the firmware project root directory. Internally, it is a wrapper around [scons](https://scons.org/) build system.

## Requirements

Please install Python packages required by assets build scripts: `pip3 install -r scripts/requirements.txt`

## NB

* `fbt` constructs all referenced environments & their targets' dependency trees on startup. So, to keep startup time as low as possible, we're hiding construction of certain targets behind command-line options.
* `fbt` always performs `git submodule update --init` on start, unless you set `FBT_NO_SYNC=1` in environment:
    * On Windows, that's `set "FBT_NO_SYNC=1"` in the shell you're running `fbt` from
    * On \*nix, it's `$ FBT_NO_SYNC=1 ./fbt ...`
* `fbt` builds updater & firmware in separate subdirectories in `build`, with their names depending on optimization settings (`COMPACT` & `DEBUG` options). However, for ease of integration with IDEs, latest built variant's directory is always linked as `built/latest`. Additionally, `compile_commands.json` is generated in that folder, which is used for code completion support in IDE.

## Invoking FBT

To build with FBT, call it specifying configuration options & targets to build. For example,

`./fbt COMPACT=1 DEBUG=0 VERBOSE=1 updater_package copro_dist`

To run cleanup (think of `make clean`) for specified targets, add `-c` option.

## VSCode integration

`fbt` includes basic development environment configuration for VSCode. To deploy it, run `./fbt vscode_dist`. That will copy initial environment configuration to `.vscode` folder. After that, you can use that configuration by starting VSCode and choosing firmware root folder in "File > Open Folder" menu.

 * On first start, you'll be prompted to install recommended plug-ins. Please install them for best development experience. _You can find a list of them in `.vscode/extensions.json`._
 * Basic build tasks are invoked in Ctrl+Shift+B menu.
 * Debugging requires a supported probe. That includes:
    * Wi-Fi devboard with stock firmware (blackmagic),
    * ST-Link and compatible devices,
    * J-Link for flashing and debugging (in VSCode only). _Note that J-Link tools are not included with our toolchain and you have to [download](https://www.segger.com/downloads/jlink/) them yourself and put on your system's PATH._
 * Without a supported probe, you can install firmware on Flipper using USB installation method.


## FBT targets

FBT keeps track of internal dependencies, so you only need to build the highest-level target you need, and FBT will make sure everything they depend on is up-to-date.

### High-level (what you most likely need)
 
- `fw_dist` - build & publish firmware to `dist` folder. This is a default target, when no other are specified
- `updater_package`, `updater_minpackage` - build self-update package. Minimal version only inclues firmware's DFU file; full version also includes radio stack & resources for SD card
- `copro_dist` - bundle Core2 FUS+stack binaries for qFlipper
- `flash` - flash attached device with OpenOCD over ST-Link
- `flash_usb`, `flash_usb_full` - build, upload and install update package to device over USB. See details on `updater_package`, `updater_minpackage` 
- `debug` - build and flash firmware, then attach with gdb with firmware's .elf loaded
- `debug_other`, `debug_other_blackmagic` - attach gdb without loading any .elf. Allows to manually add external elf files with `add-symbol-file` in gdb
- `updater_debug` - attach gdb with updater's .elf loaded
- `blackmagic` - debug firmware with Blackmagic probe (WiFi dev board)
- `openocd` - just start OpenOCD
- `get_blackmagic` - output blackmagic address in gdb remote format. Useful for IDE integration
- `lint`, `format` - run clang-tidy on C source code to check and reformat it according to `.clang-format` specs
- `lint_py`, `format_py` - run [black](https://black.readthedocs.io/en/stable/index.html) on Python source code, build system files & application manifests 

### Firmware targets

- `faps` - build all external & plugin apps as [.faps](./AppsOnSDCard.md#fap-flipper-application-package). 
- **`fbt`** also defines per-app targets. For example, for an app with `appid=snake_game` target names are:
    - `fap_snake_game`, etc - build single app as .fap by its application ID.
    - Check out [`--extra-ext-apps`](#command-line-parameters) for force adding extra apps to external build
    - `fap_snake_game_list`, etc - generate source + assembler listing for app's .fap
- `flash`, `firmware_flash` - flash current version to attached device with OpenOCD over ST-Link
- `jflash` - flash current version to attached device with JFlash using J-Link probe. JFlash executable must be on your $PATH
- `flash_blackmagic` - flash current version to attached device with Blackmagic probe
- `firmware_all`, `updater_all` - build basic set of binaries
- `firmware_list`, `updater_list` - generate source + assembler listing
- `firmware_cdb`, `updater_cdb` - generate `compilation_database.json` file for external tools and IDEs. It can be created without actually building the firmware. 

### Assets

- `resources` - build resources and their Manifest
    - `dolphin_ext` - process dolphin animations for SD card 
- `icons` - generate .c+.h for icons from png assets
- `proto` - generate .pb.c+.pb.h for .proto sources
- `proto_ver` - generate .h with protobuf version 
- `dolphin_internal`, `dolphin_blocking` - generate .c+.h for corresponding dolphin assets
 

## Command-line parameters

- `--options optionfile.py` (default value `fbt_options.py`) - load file with multiple configuration values
<<<<<<< HEAD
- `--with-updater` - enables updater-related targets and dependency tracking. Enabling this option introduces extra startup time costs, so use it when bundling update packages. _Explicily enabling this should no longer be required, fbt now has specific handling for updater-related targets_
=======
>>>>>>> dbf4b65d
- `--extra-int-apps=app1,app2,appN` - forces listed apps to be built as internal with `firmware` target
- `--extra-ext-apps=app1,app2,appN` - forces listed apps to be built as external with `firmware_extapps` target
- `--proxy-env=VAR1,VAR2` - additional environment variables to expose to subprocesses spawned by `fbt`. By default, `fbt` sanitizes execution environment and doesn't forward all inherited environment variables. You can find list of variables that are always forwarded in `environ.scons` file. 


## Configuration 

Default configuration variables are set in the configuration file `fbt_options.py`. 
Values set on command-line have higher precedence over configuration file.

You can find out available options with `./fbt -h`.

### Firmware application set

You can create customized firmware builds by modifying the application list to be included in the build. Application presets are configured with the `FIRMWARE_APPS` option, which is a map(configuration_name:str -> application_list:tuple(str)). To specify application set to use in a build, set `FIRMWARE_APP_SET` to its name.
For example, to build a firmware image with unit tests, run `./fbt FIRMWARE_APP_SET=unit_tests`.

Check out `fbt_options.py` for details.<|MERGE_RESOLUTION|>--- conflicted
+++ resolved
@@ -83,10 +83,6 @@
 ## Command-line parameters
 
 - `--options optionfile.py` (default value `fbt_options.py`) - load file with multiple configuration values
-<<<<<<< HEAD
-- `--with-updater` - enables updater-related targets and dependency tracking. Enabling this option introduces extra startup time costs, so use it when bundling update packages. _Explicily enabling this should no longer be required, fbt now has specific handling for updater-related targets_
-=======
->>>>>>> dbf4b65d
 - `--extra-int-apps=app1,app2,appN` - forces listed apps to be built as internal with `firmware` target
 - `--extra-ext-apps=app1,app2,appN` - forces listed apps to be built as external with `firmware_extapps` target
 - `--proxy-env=VAR1,VAR2` - additional environment variables to expose to subprocesses spawned by `fbt`. By default, `fbt` sanitizes execution environment and doesn't forward all inherited environment variables. You can find list of variables that are always forwarded in `environ.scons` file. 
