--- conflicted
+++ resolved
@@ -80,21 +80,9 @@
     "debug_pack": [
         # Svc
         "basic_services",
-<<<<<<< HEAD
-        # Apps
-        "main_apps_default",
-        "system_apps",
-        # Settings
-        "settings_apps",
-        # Plugins
-        # "basic_plugins",
-        # Debug
-        # "debug_apps",
-=======
         "updater_app",
         "unit_tests",
         "nfc",
->>>>>>> e7c4b40d
     ],
 }
 
