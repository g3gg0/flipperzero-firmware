--- conflicted
+++ resolved
@@ -69,55 +69,27 @@
         # Svc
         "basic_services",
         # Apps
-<<<<<<< HEAD
-        "basic_apps",
-        "updater_app",
-        "storage_move_to_sd",
-        "archive",
-        # Custom Apps
-        "custom_apps",
-=======
         "main_apps",
         "system_apps",
->>>>>>> 873e1f11
         # Settings
         "settings_apps",
         # Plugins
-<<<<<<< HEAD
-        "basic_plugins",
-        "custom_plugins",
-        # Custom Games
-        "custom_games",
-        # Debug
-        "debug_apps_lite",
-=======
         # "basic_plugins",
         # Debug
         # "debug_apps",
->>>>>>> 873e1f11
-    ],
-    "unit_tests": [
-        "basic_services",
-        "updater_app",
-        "unit_tests",
     ],
     "debug_pack": [
-        "crypto_start",
         # Svc
         "basic_services",
         # Apps
-        "basic_apps",
-        "updater_app",
-        "storage_move_to_sd",
-        "archive",
+        "main_apps",
+        "system_apps",
         # Settings
-        "passport",
-        "system_settings",
-        "about",
+        "settings_apps",
         # Plugins
-        #"basic_plugins",
+        # "basic_plugins",
         # Debug
-        #"debug_apps",
+        # "debug_apps",
     ],
 }
 
