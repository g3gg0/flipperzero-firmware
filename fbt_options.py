--- conflicted
+++ resolved
@@ -14,11 +14,7 @@
 
 # Suffix to add to files when building distribution
 # If OS environment has DIST_SUFFIX set, it will be used instead
-<<<<<<< HEAD
 DIST_SUFFIX = "RM420FAP"
-=======
-DIST_SUFFIX = "local"
->>>>>>> 0cb784aa
 
 # Coprocessor firmware
 COPRO_OB_DATA = "scripts/ob.data"
