#include "star_line.h"
#include "keeloq_common.h"

#include "../subghz_keystore.h"
#include <m-array.h>

#include "../blocks/const.h"
#include "../blocks/decoder.h"
#include "../blocks/encoder.h"
#include "../blocks/generic.h"
#include "../blocks/math.h"

#define TAG "SubGhzProtocolStarLine"

static const SubGhzBlockConst subghz_protocol_star_line_const = {
    .te_short = 250,
    .te_long = 500,
    .te_delta = 120,
    .min_count_bit_for_found = 64,
};

struct SubGhzProtocolDecoderStarLine {
    SubGhzProtocolDecoderBase base;

    SubGhzBlockDecoder decoder;
    SubGhzBlockGeneric generic;

    uint16_t header_count;
    SubGhzKeystore* keystore;
    const char* manufacture_name;
};

struct SubGhzProtocolEncoderStarLine {
    SubGhzProtocolEncoderBase base;

    SubGhzProtocolBlockEncoder encoder;
    SubGhzBlockGeneric generic;

    SubGhzKeystore* keystore;
    const char* manufacture_name;
};

typedef enum {
    StarLineDecoderStepReset = 0,
    StarLineDecoderStepCheckPreambula,
    StarLineDecoderStepSaveDuration,
    StarLineDecoderStepCheckDuration,
} StarLineDecoderStep;

const SubGhzProtocolDecoder subghz_protocol_star_line_decoder = {
    .alloc = subghz_protocol_decoder_star_line_alloc,
    .free = subghz_protocol_decoder_star_line_free,

    .feed = subghz_protocol_decoder_star_line_feed,
    .reset = subghz_protocol_decoder_star_line_reset,

    .get_hash_data = subghz_protocol_decoder_star_line_get_hash_data,
    .serialize = subghz_protocol_decoder_star_line_serialize,
    .deserialize = subghz_protocol_decoder_star_line_deserialize,
    .get_string = subghz_protocol_decoder_star_line_get_string,
};

const SubGhzProtocolEncoder subghz_protocol_star_line_encoder = {
    .alloc = subghz_protocol_encoder_star_line_alloc,
    .free = subghz_protocol_encoder_star_line_free,

    .deserialize = subghz_protocol_encoder_star_line_deserialize,
    .stop = subghz_protocol_encoder_star_line_stop,
    .yield = subghz_protocol_encoder_star_line_yield,
};

const SubGhzProtocol subghz_protocol_star_line = {
    .name = SUBGHZ_PROTOCOL_STAR_LINE_NAME,
    .type = SubGhzProtocolTypeDynamic,
    .flag = SubGhzProtocolFlag_433 | SubGhzProtocolFlag_AM | SubGhzProtocolFlag_Decodable |
            SubGhzProtocolFlag_Load | SubGhzProtocolFlag_Save,

    .decoder = &subghz_protocol_star_line_decoder,
    .encoder = &subghz_protocol_star_line_encoder,
};

static const char* mfname;

static int kl_type;

void star_line_reset_mfname() {
    mfname = "";
}

void star_line_reset_kl_type() {
    kl_type = 0;
}

/** 
 * Analysis of received data
 * @param instance Pointer to a SubGhzBlockGeneric* instance
 * @param keystore Pointer to a SubGhzKeystore* instance
 * @param manufacture_name
 */
static void subghz_protocol_star_line_check_remote_controller(
    SubGhzBlockGeneric* instance,
    SubGhzKeystore* keystore,
    const char** manufacture_name);

void* subghz_protocol_encoder_star_line_alloc(SubGhzEnvironment* environment) {
    SubGhzProtocolEncoderStarLine* instance = malloc(sizeof(SubGhzProtocolEncoderStarLine));

    instance->base.protocol = &subghz_protocol_star_line;
    instance->generic.protocol_name = instance->base.protocol->name;
    instance->keystore = subghz_environment_get_keystore(environment);

    instance->encoder.repeat = 10;
    instance->encoder.size_upload = 256;
    instance->encoder.upload = malloc(instance->encoder.size_upload * sizeof(LevelDuration));
    instance->encoder.is_running = false;
    return instance;
}

void subghz_protocol_encoder_star_line_free(void* context) {
    furi_assert(context);
    SubGhzProtocolEncoderStarLine* instance = context;
    free(instance->encoder.upload);
    free(instance);
}

/** 
 * Key generation from simple data
 * @param instance Pointer to a SubGhzProtocolEncoderKeeloq* instance
 * @param btn Button number, 4 bit
 */
static bool
    subghz_protocol_star_line_gen_data(SubGhzProtocolEncoderStarLine* instance, uint8_t btn) {
    instance->generic.cnt++;
    uint32_t fix = btn << 24 | instance->generic.serial;
    uint32_t decrypt = btn << 24 | (instance->generic.serial & 0xFF) << 16 | instance->generic.cnt;
    uint32_t hop = 0;
    uint64_t man = 0;
    uint64_t code_found_reverse;
    int res = 0;

    if(instance->manufacture_name == 0x0) {
        instance->manufacture_name = "";
    }

    if(strcmp(instance->manufacture_name, "Unknown") == 0) {
        code_found_reverse = subghz_protocol_blocks_reverse_key(
            instance->generic.data, instance->generic.data_count_bit);
        hop = code_found_reverse & 0x00000000ffffffff;
    } else {
    for
        M_EACH(manufacture_code, *subghz_keystore_get_data(instance->keystore), SubGhzKeyArray_t) {
            res = strcmp(string_get_cstr(manufacture_code->name), instance->manufacture_name);
            if(res == 0) {
                switch(manufacture_code->type) {
                case KEELOQ_LEARNING_SIMPLE:
                    //Simple Learning
                    hop = subghz_protocol_keeloq_common_encrypt(decrypt, manufacture_code->key);
                    break;
                case KEELOQ_LEARNING_NORMAL:
                    //Normal Learning
                    man =
                        subghz_protocol_keeloq_common_normal_learning(fix, manufacture_code->key);
                    hop = subghz_protocol_keeloq_common_encrypt(decrypt, man);
                    break;
                case KEELOQ_LEARNING_UNKNOWN:
                    if(kl_type == 1) {
                        hop =
                            subghz_protocol_keeloq_common_encrypt(decrypt, manufacture_code->key);
                    }
                    if(kl_type == 2) {
                        man = subghz_protocol_keeloq_common_normal_learning(
                            fix, manufacture_code->key);
                        hop = subghz_protocol_keeloq_common_encrypt(decrypt, man);
                    }
                    break;
                }
                break;
            }
        }
    }
    if(hop) {
        uint64_t yek = (uint64_t)fix << 32 | hop;
        instance->generic.data =
            subghz_protocol_blocks_reverse_key(yek, instance->generic.data_count_bit);
        return true;
    } else {
        instance->manufacture_name = "Unknown";
        return false;
    }
}

bool subghz_protocol_star_line_create_data(
    void* context,
    FlipperFormat* flipper_format,
    uint32_t serial,
    uint8_t btn,
    uint16_t cnt,
    const char* manufacture_name,
    SubGhzPresetDefinition* preset) {
    furi_assert(context);
    SubGhzProtocolEncoderStarLine* instance = context;
    instance->generic.serial = serial;
    instance->generic.cnt = cnt;
    instance->manufacture_name = manufacture_name;
    instance->generic.data_count_bit = 64;
    bool res = subghz_protocol_star_line_gen_data(instance, btn);
    if(res) {
        res = subghz_block_generic_serialize(&instance->generic, flipper_format, preset);
    }
    return res;
}

/**
 * Generating an upload from data.
 * @param instance Pointer to a SubGhzProtocolEncoderKeeloq instance
 * @return true On success
 */
static bool subghz_protocol_encoder_star_line_get_upload(
    SubGhzProtocolEncoderStarLine* instance,
    uint8_t btn) {
    furi_assert(instance);

    //gen new key
    if(subghz_protocol_star_line_gen_data(instance, btn)) {
        //ToDo if you need to add a callback to automatically update the data on the display
    } else {
        return false;
    }

    size_t index = 0;
    size_t size_upload = 6 * 2 + (instance->generic.data_count_bit * 2) + 4;
    if(size_upload > instance->encoder.size_upload) {
        FURI_LOG_E(TAG, "Size upload exceeds allocated encoder buffer.");
        return false;
    } else {
        instance->encoder.size_upload = size_upload;
    }

    //Send header
    for(uint8_t i = 6; i > 0; i--) {
        instance->encoder.upload[index++] =
            level_duration_make(true, (uint32_t)subghz_protocol_star_line_const.te_long * 2);
        instance->encoder.upload[index++] =
            level_duration_make(false, (uint32_t)subghz_protocol_star_line_const.te_long * 2);
    }

    //Send key data
    for(uint8_t i = instance->generic.data_count_bit; i > 0; i--) {
        if(bit_read(instance->generic.data, i - 1)) {
            //send bit 1
            instance->encoder.upload[index++] =
                level_duration_make(true, (uint32_t)subghz_protocol_star_line_const.te_long);
            instance->encoder.upload[index++] =
                level_duration_make(false, (uint32_t)subghz_protocol_star_line_const.te_long);
        } else {
            //send bit 0
            instance->encoder.upload[index++] =
                level_duration_make(true, (uint32_t)subghz_protocol_star_line_const.te_short);
            instance->encoder.upload[index++] =
                level_duration_make(false, (uint32_t)subghz_protocol_star_line_const.te_short);
        }
    }

    return true;
}

bool subghz_protocol_encoder_star_line_deserialize(void* context, FlipperFormat* flipper_format) {
    furi_assert(context);
    SubGhzProtocolEncoderStarLine* instance = context;
    bool res = false;
    do {
        if(!subghz_block_generic_deserialize(&instance->generic, flipper_format)) {
            FURI_LOG_E(TAG, "Deserialize error");
            break;
        }

        subghz_protocol_star_line_check_remote_controller(
            &instance->generic, instance->keystore, &instance->manufacture_name);

        //optional parameter parameter
        flipper_format_read_uint32(
            flipper_format, "Repeat", (uint32_t*)&instance->encoder.repeat, 1);

        subghz_protocol_encoder_star_line_get_upload(instance, instance->generic.btn);

        if(!flipper_format_rewind(flipper_format)) {
            FURI_LOG_E(TAG, "Rewind error");
            break;
        }
        uint8_t key_data[sizeof(uint64_t)] = {0};
        for(size_t i = 0; i < sizeof(uint64_t); i++) {
            key_data[sizeof(uint64_t) - i - 1] = (instance->generic.data >> i * 8) & 0xFF;
        }
        if(!flipper_format_update_hex(flipper_format, "Key", key_data, sizeof(uint64_t))) {
            FURI_LOG_E(TAG, "Unable to add Key");
            break;
        }

        instance->encoder.is_running = true;

        res = true;
    } while(false);

    return res;
}

void subghz_protocol_encoder_star_line_stop(void* context) {
    SubGhzProtocolEncoderStarLine* instance = context;
    instance->encoder.is_running = false;
}

LevelDuration subghz_protocol_encoder_star_line_yield(void* context) {
    SubGhzProtocolEncoderStarLine* instance = context;

    if(instance->encoder.repeat == 0 || !instance->encoder.is_running) {
        instance->encoder.is_running = false;
        return level_duration_reset();
    }

    LevelDuration ret = instance->encoder.upload[instance->encoder.front];

    if(++instance->encoder.front == instance->encoder.size_upload) {
        instance->encoder.repeat--;
        instance->encoder.front = 0;
    }

    return ret;
}

void* subghz_protocol_decoder_star_line_alloc(SubGhzEnvironment* environment) {
    SubGhzProtocolDecoderStarLine* instance = malloc(sizeof(SubGhzProtocolDecoderStarLine));
    instance->base.protocol = &subghz_protocol_star_line;
    instance->generic.protocol_name = instance->base.protocol->name;
    instance->keystore = subghz_environment_get_keystore(environment);

    return instance;
}

void subghz_protocol_decoder_star_line_free(void* context) {
    furi_assert(context);
    SubGhzProtocolDecoderStarLine* instance = context;

    free(instance);
}

void subghz_protocol_decoder_star_line_reset(void* context) {
    furi_assert(context);
    SubGhzProtocolDecoderStarLine* instance = context;
    instance->decoder.parser_step = StarLineDecoderStepReset;
    mfname = "";
    kl_type = 0;
}

void subghz_protocol_decoder_star_line_feed(void* context, bool level, uint32_t duration) {
    furi_assert(context);
    SubGhzProtocolDecoderStarLine* instance = context;

    switch(instance->decoder.parser_step) {
    case StarLineDecoderStepReset:
        if(level) {
            if(DURATION_DIFF(duration, subghz_protocol_star_line_const.te_long * 2) <
               subghz_protocol_star_line_const.te_delta * 2) {
                instance->decoder.parser_step = StarLineDecoderStepCheckPreambula;
                instance->header_count++;
            } else if(instance->header_count > 4) {
                instance->decoder.decode_data = 0;
                instance->decoder.decode_count_bit = 0;
                instance->decoder.te_last = duration;
                instance->decoder.parser_step = StarLineDecoderStepCheckDuration;
            }
        } else {
            instance->header_count = 0;
        }
        break;
    case StarLineDecoderStepCheckPreambula:
        if((!level) && (DURATION_DIFF(duration, subghz_protocol_star_line_const.te_long * 2) <
                        subghz_protocol_star_line_const.te_delta * 2)) {
            //Found Preambula
            instance->decoder.parser_step = StarLineDecoderStepReset;
        } else {
            instance->header_count = 0;
            instance->decoder.parser_step = StarLineDecoderStepReset;
        }
        break;
    case StarLineDecoderStepSaveDuration:
        if(level) {
            if(duration >= (subghz_protocol_star_line_const.te_long +
                            subghz_protocol_star_line_const.te_delta)) {
                instance->decoder.parser_step = StarLineDecoderStepReset;
                if(instance->decoder.decode_count_bit >=
                   subghz_protocol_star_line_const.min_count_bit_for_found) {
                    if(instance->generic.data != instance->decoder.decode_data) {
                        instance->generic.data = instance->decoder.decode_data;
                        instance->generic.data_count_bit = instance->decoder.decode_count_bit;
                        if(instance->base.callback)
                            instance->base.callback(&instance->base, instance->base.context);
                    }
                }
                instance->decoder.decode_data = 0;
                instance->decoder.decode_count_bit = 0;
                instance->header_count = 0;
                break;
            } else {
                instance->decoder.te_last = duration;
                instance->decoder.parser_step = StarLineDecoderStepCheckDuration;
            }

        } else {
            instance->decoder.parser_step = StarLineDecoderStepReset;
        }
        break;
    case StarLineDecoderStepCheckDuration:
        if(!level) {
            if((DURATION_DIFF(instance->decoder.te_last, subghz_protocol_star_line_const.te_short) <
                subghz_protocol_star_line_const.te_delta) &&
               (DURATION_DIFF(duration, subghz_protocol_star_line_const.te_short) <
                subghz_protocol_star_line_const.te_delta)) {
                subghz_protocol_blocks_add_bit(&instance->decoder, 0);
                instance->decoder.parser_step = StarLineDecoderStepSaveDuration;
            } else if(
                (DURATION_DIFF(instance->decoder.te_last, subghz_protocol_star_line_const.te_long) <
                 subghz_protocol_star_line_const.te_delta) &&
                (DURATION_DIFF(duration, subghz_protocol_star_line_const.te_long) <
                 subghz_protocol_star_line_const.te_delta)) {
                subghz_protocol_blocks_add_bit(&instance->decoder, 1);
                instance->decoder.parser_step = StarLineDecoderStepSaveDuration;
            } else {
                instance->decoder.parser_step = StarLineDecoderStepReset;
            }
        } else {
            instance->decoder.parser_step = StarLineDecoderStepReset;
        }
        break;
    }
}

/**
 * Validation of decrypt data.
 * @param instance Pointer to a SubGhzBlockGeneric instance
 * @param decrypt Decrypd data
 * @param btn Button number, 4 bit
 * @param end_serial decrement the last 10 bits of the serial number
 * @return true On success
 */
static inline bool subghz_protocol_star_line_check_decrypt(
    SubGhzBlockGeneric* instance,
    uint32_t decrypt,
    uint8_t btn,
    uint32_t end_serial) {
    furi_assert(instance);
    if((decrypt >> 24 == btn) && ((((uint16_t)(decrypt >> 16)) & 0x00FF) == end_serial)) {
        instance->cnt = decrypt & 0x0000FFFF;
        return true;
    }
    return false;
}

/** 
 * Checking the accepted code against the database manafacture key
 * @param instance Pointer to a SubGhzBlockGeneric* instance
 * @param fix Fix part of the parcel
 * @param hop Hop encrypted part of the parcel
 * @param keystore Pointer to a SubGhzKeystore* instance
 * @param manufacture_name 
 * @return true on successful search
 */
static uint8_t subghz_protocol_star_line_check_remote_controller_selector(
    SubGhzBlockGeneric* instance,
    uint32_t fix,
    uint32_t hop,
    SubGhzKeystore* keystore,
    const char** manufacture_name) {
    uint16_t end_serial = (uint16_t)(fix & 0xFF);
    uint8_t btn = (uint8_t)(fix >> 24);
    uint32_t decrypt = 0;
    uint64_t man_normal_learning;
    int res = 0;
    if(mfname == 0x0) {
        mfname = "";
    }

    if(strcmp(mfname, "") == 0) {
    for
        M_EACH(manufacture_code, *subghz_keystore_get_data(keystore), SubGhzKeyArray_t) {
            switch(manufacture_code->type) {
            case KEELOQ_LEARNING_SIMPLE:
                // Simple Learning
                decrypt = subghz_protocol_keeloq_common_decrypt(hop, manufacture_code->key);
                if(subghz_protocol_star_line_check_decrypt(instance, decrypt, btn, end_serial)) {
<<<<<<< HEAD
                    *manufacture_name = string_get_cstr(manufacture_code->name);
                    mfname = *manufacture_name;
=======
                    *manufacture_name = furi_string_get_cstr(manufacture_code->name);
>>>>>>> 4bf29827
                    return 1;
                }
                break;
            case KEELOQ_LEARNING_NORMAL:
                // Normal Learning
                // https://phreakerclub.com/forum/showpost.php?p=43557&postcount=37
                man_normal_learning =
                    subghz_protocol_keeloq_common_normal_learning(fix, manufacture_code->key);
                decrypt = subghz_protocol_keeloq_common_decrypt(hop, man_normal_learning);
                if(subghz_protocol_star_line_check_decrypt(instance, decrypt, btn, end_serial)) {
<<<<<<< HEAD
                    *manufacture_name = string_get_cstr(manufacture_code->name);
                    mfname = *manufacture_name;
=======
                    *manufacture_name = furi_string_get_cstr(manufacture_code->name);
>>>>>>> 4bf29827
                    return 1;
                }
                break;
            case KEELOQ_LEARNING_UNKNOWN:
                // Simple Learning
                decrypt = subghz_protocol_keeloq_common_decrypt(hop, manufacture_code->key);
                if(subghz_protocol_star_line_check_decrypt(instance, decrypt, btn, end_serial)) {
<<<<<<< HEAD
                    *manufacture_name = string_get_cstr(manufacture_code->name);
                    mfname = *manufacture_name;
                    kl_type = 1;
=======
                    *manufacture_name = furi_string_get_cstr(manufacture_code->name);
>>>>>>> 4bf29827
                    return 1;
                }
                // Check for mirrored man
                uint64_t man_rev = 0;
                uint64_t man_rev_byte = 0;
                for(uint8_t i = 0; i < 64; i += 8) {
                    man_rev_byte = (uint8_t)(manufacture_code->key >> i);
                    man_rev = man_rev | man_rev_byte << (56 - i);
                }
                decrypt = subghz_protocol_keeloq_common_decrypt(hop, man_rev);
                if(subghz_protocol_star_line_check_decrypt(instance, decrypt, btn, end_serial)) {
<<<<<<< HEAD
                    *manufacture_name = string_get_cstr(manufacture_code->name);
                    mfname = *manufacture_name;
                    kl_type = 1;
=======
                    *manufacture_name = furi_string_get_cstr(manufacture_code->name);
>>>>>>> 4bf29827
                    return 1;
                }
                //###########################
                // Normal Learning
                // https://phreakerclub.com/forum/showpost.php?p=43557&postcount=37
                man_normal_learning =
                    subghz_protocol_keeloq_common_normal_learning(fix, manufacture_code->key);
                decrypt = subghz_protocol_keeloq_common_decrypt(hop, man_normal_learning);
                if(subghz_protocol_star_line_check_decrypt(instance, decrypt, btn, end_serial)) {
<<<<<<< HEAD
                    *manufacture_name = string_get_cstr(manufacture_code->name);
                    mfname = *manufacture_name;
                    kl_type = 2;
=======
                    *manufacture_name = furi_string_get_cstr(manufacture_code->name);
>>>>>>> 4bf29827
                    return 1;
                }
                // Check for mirrored man
                man_normal_learning = subghz_protocol_keeloq_common_normal_learning(fix, man_rev);
                decrypt = subghz_protocol_keeloq_common_decrypt(hop, man_normal_learning);
                if(subghz_protocol_star_line_check_decrypt(instance, decrypt, btn, end_serial)) {
<<<<<<< HEAD
                    *manufacture_name = string_get_cstr(manufacture_code->name);
                    mfname = *manufacture_name;
                    kl_type = 2;
=======
                    *manufacture_name = furi_string_get_cstr(manufacture_code->name);
>>>>>>> 4bf29827
                    return 1;
                }
                break;
            }
        }
    } else if(strcmp(mfname, "Unknown") == 0) {
        return 1;
    } else {
    for
        M_EACH(manufacture_code, *subghz_keystore_get_data(keystore), SubGhzKeyArray_t) {
            res = strcmp(string_get_cstr(manufacture_code->name), mfname);
            if(res == 0) {
                switch(manufacture_code->type) {
                case KEELOQ_LEARNING_SIMPLE:
                    // Simple Learning
                    decrypt = subghz_protocol_keeloq_common_decrypt(hop, manufacture_code->key);
                    if(subghz_protocol_star_line_check_decrypt(
                           instance, decrypt, btn, end_serial)) {
                        *manufacture_name = string_get_cstr(manufacture_code->name);
                        mfname = *manufacture_name;
                        return 1;
                    }
                    break;
                case KEELOQ_LEARNING_NORMAL:
                    // Normal Learning
                    // https://phreakerclub.com/forum/showpost.php?p=43557&postcount=37
                    man_normal_learning =
                        subghz_protocol_keeloq_common_normal_learning(fix, manufacture_code->key);
                    decrypt = subghz_protocol_keeloq_common_decrypt(hop, man_normal_learning);
                    if(subghz_protocol_star_line_check_decrypt(
                           instance, decrypt, btn, end_serial)) {
                        *manufacture_name = string_get_cstr(manufacture_code->name);
                        mfname = *manufacture_name;
                        return 1;
                    }
                    break;
                case KEELOQ_LEARNING_UNKNOWN:
                    // Simple Learning
                    decrypt = subghz_protocol_keeloq_common_decrypt(hop, manufacture_code->key);
                    if(subghz_protocol_star_line_check_decrypt(
                           instance, decrypt, btn, end_serial)) {
                        *manufacture_name = string_get_cstr(manufacture_code->name);
                        mfname = *manufacture_name;
                        kl_type = 1;
                        return 1;
                    }
                    // Check for mirrored man
                    uint64_t man_rev = 0;
                    uint64_t man_rev_byte = 0;
                    for(uint8_t i = 0; i < 64; i += 8) {
                        man_rev_byte = (uint8_t)(manufacture_code->key >> i);
                        man_rev = man_rev | man_rev_byte << (56 - i);
                    }
                    decrypt = subghz_protocol_keeloq_common_decrypt(hop, man_rev);
                    if(subghz_protocol_star_line_check_decrypt(
                           instance, decrypt, btn, end_serial)) {
                        *manufacture_name = string_get_cstr(manufacture_code->name);
                        mfname = *manufacture_name;
                        kl_type = 1;
                        return 1;
                    }
                    //###########################
                    // Normal Learning
                    // https://phreakerclub.com/forum/showpost.php?p=43557&postcount=37
                    man_normal_learning =
                        subghz_protocol_keeloq_common_normal_learning(fix, manufacture_code->key);
                    decrypt = subghz_protocol_keeloq_common_decrypt(hop, man_normal_learning);
                    if(subghz_protocol_star_line_check_decrypt(
                           instance, decrypt, btn, end_serial)) {
                        *manufacture_name = string_get_cstr(manufacture_code->name);
                        mfname = *manufacture_name;
                        kl_type = 2;
                        return 1;
                    }

                    // Check for mirrored man
                    man_normal_learning =
                        subghz_protocol_keeloq_common_normal_learning(fix, man_rev);
                    decrypt = subghz_protocol_keeloq_common_decrypt(hop, man_normal_learning);
                    if(subghz_protocol_star_line_check_decrypt(
                           instance, decrypt, btn, end_serial)) {
                        *manufacture_name = string_get_cstr(manufacture_code->name);
                        mfname = *manufacture_name;
                        kl_type = 2;
                        return 1;
                    }
                    break;
                }
            }
        }
    }

    *manufacture_name = "Unknown";
    mfname = "Unknown";
    instance->cnt = 0;

    return 0;
}

/** 
 * Analysis of received data
 * @param instance Pointer to a SubGhzBlockGeneric* instance
 * @param keystore Pointer to a SubGhzKeystore* instance
 * @param manufacture_name
 */
static void subghz_protocol_star_line_check_remote_controller(
    SubGhzBlockGeneric* instance,
    SubGhzKeystore* keystore,
    const char** manufacture_name) {
    uint64_t key = subghz_protocol_blocks_reverse_key(instance->data, instance->data_count_bit);
    uint32_t key_fix = key >> 32;
    uint32_t key_hop = key & 0x00000000ffffffff;

    subghz_protocol_star_line_check_remote_controller_selector(
        instance, key_fix, key_hop, keystore, manufacture_name);

    instance->serial = key_fix & 0x00FFFFFF;
    instance->btn = key_fix >> 24;
}

uint8_t subghz_protocol_decoder_star_line_get_hash_data(void* context) {
    furi_assert(context);
    SubGhzProtocolDecoderStarLine* instance = context;
    return subghz_protocol_blocks_get_hash_data(
        &instance->decoder, (instance->decoder.decode_count_bit / 8) + 1);
}

bool subghz_protocol_decoder_star_line_serialize(
    void* context,
    FlipperFormat* flipper_format,
    SubGhzPresetDefinition* preset) {
    furi_assert(context);
    SubGhzProtocolDecoderStarLine* instance = context;
    subghz_protocol_star_line_check_remote_controller(
        &instance->generic, instance->keystore, &instance->manufacture_name);
    bool res = subghz_block_generic_serialize(&instance->generic, flipper_format, preset);

    if(res && !flipper_format_write_string_cstr(
                  flipper_format, "Manufacture", instance->manufacture_name)) {
        FURI_LOG_E(TAG, "Unable to add manufacture name");
        res = false;
    }
    if(res && instance->generic.data_count_bit !=
                  subghz_protocol_star_line_const.min_count_bit_for_found) {
        FURI_LOG_E(TAG, "Wrong number of bits in key");
        res = false;
    }
    return res;
}

bool subghz_protocol_decoder_star_line_deserialize(void* context, FlipperFormat* flipper_format) {
    furi_assert(context);
    SubGhzProtocolDecoderStarLine* instance = context;
    bool res = false;
    do {
        if(!subghz_block_generic_deserialize(&instance->generic, flipper_format)) {
            FURI_LOG_E(TAG, "Deserialize error");
            break;
        }
        res = true;
    } while(false);

    return res;
}

void subghz_protocol_decoder_star_line_get_string(void* context, FuriString* output) {
    furi_assert(context);
    SubGhzProtocolDecoderStarLine* instance = context;

    subghz_protocol_star_line_check_remote_controller(
        &instance->generic, instance->keystore, &instance->manufacture_name);

    uint32_t code_found_hi = instance->generic.data >> 32;
    uint32_t code_found_lo = instance->generic.data & 0x00000000ffffffff;

    uint64_t code_found_reverse = subghz_protocol_blocks_reverse_key(
        instance->generic.data, instance->generic.data_count_bit);
    uint32_t code_found_reverse_hi = code_found_reverse >> 32;
    uint32_t code_found_reverse_lo = code_found_reverse & 0x00000000ffffffff;

    furi_string_cat_printf(
        output,
        "%s %dbit\r\n"
        "Key:%08lX%08lX\r\n"
        "Fix:0x%08lX    Cnt:%04X\r\n"
        "Hop:0x%08lX    Btn:%02lX\r\n"
        "MF:%s\r\n"
        "Sn:0x%07lX \r\n",
        instance->generic.protocol_name,
        instance->generic.data_count_bit,
        code_found_hi,
        code_found_lo,
        code_found_reverse_hi,
        instance->generic.cnt,
        code_found_reverse_lo,
        instance->generic.btn,
        instance->manufacture_name,
        instance->generic.serial);
}<|MERGE_RESOLUTION|>--- conflicted
+++ resolved
@@ -487,12 +487,8 @@
                 // Simple Learning
                 decrypt = subghz_protocol_keeloq_common_decrypt(hop, manufacture_code->key);
                 if(subghz_protocol_star_line_check_decrypt(instance, decrypt, btn, end_serial)) {
-<<<<<<< HEAD
                     *manufacture_name = string_get_cstr(manufacture_code->name);
                     mfname = *manufacture_name;
-=======
-                    *manufacture_name = furi_string_get_cstr(manufacture_code->name);
->>>>>>> 4bf29827
                     return 1;
                 }
                 break;
@@ -503,12 +499,8 @@
                     subghz_protocol_keeloq_common_normal_learning(fix, manufacture_code->key);
                 decrypt = subghz_protocol_keeloq_common_decrypt(hop, man_normal_learning);
                 if(subghz_protocol_star_line_check_decrypt(instance, decrypt, btn, end_serial)) {
-<<<<<<< HEAD
                     *manufacture_name = string_get_cstr(manufacture_code->name);
                     mfname = *manufacture_name;
-=======
-                    *manufacture_name = furi_string_get_cstr(manufacture_code->name);
->>>>>>> 4bf29827
                     return 1;
                 }
                 break;
@@ -516,13 +508,9 @@
                 // Simple Learning
                 decrypt = subghz_protocol_keeloq_common_decrypt(hop, manufacture_code->key);
                 if(subghz_protocol_star_line_check_decrypt(instance, decrypt, btn, end_serial)) {
-<<<<<<< HEAD
                     *manufacture_name = string_get_cstr(manufacture_code->name);
                     mfname = *manufacture_name;
                     kl_type = 1;
-=======
-                    *manufacture_name = furi_string_get_cstr(manufacture_code->name);
->>>>>>> 4bf29827
                     return 1;
                 }
                 // Check for mirrored man
@@ -534,13 +522,9 @@
                 }
                 decrypt = subghz_protocol_keeloq_common_decrypt(hop, man_rev);
                 if(subghz_protocol_star_line_check_decrypt(instance, decrypt, btn, end_serial)) {
-<<<<<<< HEAD
                     *manufacture_name = string_get_cstr(manufacture_code->name);
                     mfname = *manufacture_name;
                     kl_type = 1;
-=======
-                    *manufacture_name = furi_string_get_cstr(manufacture_code->name);
->>>>>>> 4bf29827
                     return 1;
                 }
                 //###########################
@@ -550,26 +534,18 @@
                     subghz_protocol_keeloq_common_normal_learning(fix, manufacture_code->key);
                 decrypt = subghz_protocol_keeloq_common_decrypt(hop, man_normal_learning);
                 if(subghz_protocol_star_line_check_decrypt(instance, decrypt, btn, end_serial)) {
-<<<<<<< HEAD
                     *manufacture_name = string_get_cstr(manufacture_code->name);
                     mfname = *manufacture_name;
                     kl_type = 2;
-=======
-                    *manufacture_name = furi_string_get_cstr(manufacture_code->name);
->>>>>>> 4bf29827
                     return 1;
                 }
                 // Check for mirrored man
                 man_normal_learning = subghz_protocol_keeloq_common_normal_learning(fix, man_rev);
                 decrypt = subghz_protocol_keeloq_common_decrypt(hop, man_normal_learning);
                 if(subghz_protocol_star_line_check_decrypt(instance, decrypt, btn, end_serial)) {
-<<<<<<< HEAD
                     *manufacture_name = string_get_cstr(manufacture_code->name);
                     mfname = *manufacture_name;
                     kl_type = 2;
-=======
-                    *manufacture_name = furi_string_get_cstr(manufacture_code->name);
->>>>>>> 4bf29827
                     return 1;
                 }
                 break;
