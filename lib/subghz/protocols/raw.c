#include "raw.h"
#include <lib/flipper_format/flipper_format.h>
#include "../subghz_file_encoder_worker.h"

#include "../blocks/const.h"
#include "../blocks/decoder.h"
#include "../blocks/encoder.h"
#include "../blocks/generic.h"
#include "../blocks/math.h"

#include <furi.h>
#include <flipper_format/flipper_format_i.h>
#include <lib/toolbox/stream/stream.h>
#include <stm32wbxx_ll_rtc.h>

#define TAG "SubGhzProtocolRAW"
#define SUBGHZ_DOWNLOAD_MAX_SIZE 512
#define SUBGHZ_AUTO_DETECT_DOWNLOAD_MAX_SIZE 2048
#define SUBGHZ_AUTO_DETECT_RAW_THRESHOLD -72.0f
#define SUBGHZ_AUTO_DETECT_RAW_POSTROLL_FRAMES 40

static const SubGhzBlockConst subghz_protocol_raw_const = {
    .te_short = 50,
    .te_long = 32700,
    .te_delta = 0,
    .min_count_bit_for_found = 0,
};

struct SubGhzProtocolDecoderRAW {
    SubGhzProtocolDecoderBase base;

    SubGhzBlockDecoder decoder;

    int32_t* upload_raw;
    uint16_t ind_write;
    Storage* storage;
    FlipperFormat* flipper_file;
    uint32_t file_is_open;
    FuriString* file_name;
    size_t sample_write;
    bool last_level;
<<<<<<< HEAD
    bool auto_mode;
    bool has_rssi_above_threshold;
    int rssi_threshold;
    uint8_t postroll_frames;
=======
    bool pause;
>>>>>>> a8edb41e
};

struct SubGhzProtocolEncoderRAW {
    SubGhzProtocolEncoderBase base;

    bool is_running;
    FuriString* file_name;
    SubGhzFileEncoderWorker* file_worker_encoder;
};

typedef enum {
    RAWFileIsOpenClose = 0,
    RAWFileIsOpenWrite,
    RAWFileIsOpenRead,
} RAWFilIsOpen;

const SubGhzProtocolDecoder subghz_protocol_raw_decoder = {
    .alloc = subghz_protocol_decoder_raw_alloc,
    .free = subghz_protocol_decoder_raw_free,

    .feed = subghz_protocol_decoder_raw_feed,
    .reset = subghz_protocol_decoder_raw_reset,

    .get_hash_data = subghz_protocol_decoder_raw_get_hash_data,
    .serialize = subghz_protocol_decoder_raw_serialize,
    .deserialize = subghz_protocol_decoder_raw_deserialize,
    .get_string = subghz_protocol_decoder_raw_get_string,
};

const SubGhzProtocolEncoder subghz_protocol_raw_encoder = {
    .alloc = subghz_protocol_encoder_raw_alloc,
    .free = subghz_protocol_encoder_raw_free,

    .deserialize = subghz_protocol_encoder_raw_deserialize,
    .stop = subghz_protocol_encoder_raw_stop,
    .yield = subghz_protocol_encoder_raw_yield,
};

const SubGhzProtocol subghz_protocol_raw = {
    .name = SUBGHZ_PROTOCOL_RAW_NAME,
    .type = SubGhzProtocolTypeRAW,
    .flag = SubGhzProtocolFlag_433 | SubGhzProtocolFlag_868 | SubGhzProtocolFlag_315 |
            SubGhzProtocolFlag_AM | SubGhzProtocolFlag_FM | SubGhzProtocolFlag_RAW |
            SubGhzProtocolFlag_Load | SubGhzProtocolFlag_Save | SubGhzProtocolFlag_Send,

    .decoder = &subghz_protocol_raw_decoder,
    .encoder = &subghz_protocol_raw_encoder,
};

bool subghz_protocol_raw_save_to_file_init(
    SubGhzProtocolDecoderRAW* instance,
    const char* dev_name,
    SubGhzRadioPreset* preset) {
    furi_assert(instance);

    instance->storage = furi_record_open(RECORD_STORAGE);
    instance->flipper_file = flipper_format_file_alloc(instance->storage);

    FuriString* temp_str;
    temp_str = furi_string_alloc();
    bool init = false;

    do {
        // Create subghz folder directory if necessary
        if(!storage_simply_mkdir(instance->storage, SUBGHZ_RAW_FOLDER)) {
            break;
        }
        // Create saved directory if necessary
        if(!storage_simply_mkdir(instance->storage, SUBGHZ_RAW_FOLDER)) {
            break;
        }

        furi_string_set(instance->file_name, dev_name);
        // First remove subghz device file if it was saved
        furi_string_printf(temp_str, "%s/%s%s", SUBGHZ_RAW_FOLDER, dev_name, SUBGHZ_APP_EXTENSION);

        if(!storage_simply_remove(instance->storage, furi_string_get_cstr(temp_str))) {
            break;
        }

        // Open file
        if(!flipper_format_file_open_always(
               instance->flipper_file, furi_string_get_cstr(temp_str))) {
            FURI_LOG_E(TAG, "Unable to open file for write: %s", furi_string_get_cstr(temp_str));
            break;
        }

        if(!flipper_format_write_header_cstr(
               instance->flipper_file, SUBGHZ_RAW_FILE_TYPE, SUBGHZ_RAW_FILE_VERSION)) {
            FURI_LOG_E(TAG, "Unable to add header");
            break;
        }

        if(!flipper_format_write_uint32(
               instance->flipper_file, "Frequency", &preset->frequency, 1)) {
            FURI_LOG_E(TAG, "Unable to add Frequency");
            break;
        }

        subghz_block_generic_get_preset_name(furi_string_get_cstr(preset->name), temp_str);
        if(!flipper_format_write_string_cstr(
               instance->flipper_file, "Preset", furi_string_get_cstr(temp_str))) {
            FURI_LOG_E(TAG, "Unable to add Preset");
            break;
        }
        if(!strcmp(furi_string_get_cstr(temp_str), "FuriHalSubGhzPresetCustom")) {
            if(!flipper_format_write_string_cstr(
                   instance->flipper_file, "Custom_preset_module", "CC1101")) {
                FURI_LOG_E(TAG, "Unable to add Custom_preset_module");
                break;
            }
            if(!flipper_format_write_hex(
                   instance->flipper_file, "Custom_preset_data", preset->data, preset->data_size)) {
                FURI_LOG_E(TAG, "Unable to add Custom_preset_data");
                break;
            }
        }
        if(!flipper_format_write_string_cstr(
               instance->flipper_file, "Protocol", instance->base.protocol->name)) {
            FURI_LOG_E(TAG, "Unable to add Protocol");
            break;
        }

        instance->upload_raw = malloc(SUBGHZ_DOWNLOAD_MAX_SIZE * sizeof(int32_t));
        instance->file_is_open = RAWFileIsOpenWrite;
        instance->sample_write = 0;
        instance->pause = false;
        init = true;
    } while(0);

    furi_string_free(temp_str);

    return init;
}

static bool subghz_protocol_raw_save_to_file_write(SubGhzProtocolDecoderRAW* instance) {
    furi_assert(instance);

    bool is_write = false;
    if(instance->file_is_open == RAWFileIsOpenWrite) {
        if(!flipper_format_write_int32(
               instance->flipper_file, "RAW_Data", instance->upload_raw, instance->ind_write)) {
            FURI_LOG_E(TAG, "Unable to add RAW_Data");
        } else {
            instance->sample_write += instance->ind_write;
            instance->ind_write = 0;
            is_write = true;
        }
    }
    return is_write;
}

void subghz_protocol_raw_save_to_file_stop(SubGhzProtocolDecoderRAW* instance) {
    furi_assert(instance);

    if(instance->file_is_open == RAWFileIsOpenWrite && instance->ind_write)
        subghz_protocol_raw_save_to_file_write(instance);
    if(instance->file_is_open != RAWFileIsOpenClose) {
        free(instance->upload_raw);
        instance->upload_raw = NULL;
        flipper_format_file_close(instance->flipper_file);
        flipper_format_free(instance->flipper_file);
        furi_record_close(RECORD_STORAGE);
    }

    instance->file_is_open = RAWFileIsOpenClose;
}

<<<<<<< HEAD
void subghz_protocol_decoder_raw_set_rssi_threshold(void* context, int rssi_threshold) {
    furi_assert(context);
    SubGhzProtocolDecoderRAW* instance = context;

    FURI_LOG_D(TAG, "RSSI set: (%d)", rssi_threshold);

    instance->rssi_threshold = rssi_threshold;

    subghz_protocol_decoder_raw_reset(context);
}

void subghz_protocol_decoder_raw_set_auto_mode(void* context, bool auto_mode) {
    furi_assert(context);
    SubGhzProtocolDecoderRAW* instance = context;
    instance->auto_mode = auto_mode;

    if(auto_mode) {
        if(instance->upload_raw == NULL) {
            instance->upload_raw = malloc(SUBGHZ_AUTO_DETECT_DOWNLOAD_MAX_SIZE * sizeof(int32_t));
        }
    } else {
        if(instance->upload_raw != NULL) {
            free(instance->upload_raw);
            instance->upload_raw = NULL;
        }
    }

    subghz_protocol_decoder_raw_reset(context);
=======
void subghz_protocol_raw_save_to_file_pause(SubGhzProtocolDecoderRAW* instance, bool pause) {
    furi_assert(instance);

    if(instance->pause != pause) {
        instance->pause = pause;
    }
>>>>>>> a8edb41e
}

size_t subghz_protocol_raw_get_sample_write(SubGhzProtocolDecoderRAW* instance) {
    return instance->sample_write + instance->ind_write;
}

void* subghz_protocol_decoder_raw_alloc(SubGhzEnvironment* environment) {
    UNUSED(environment);
    SubGhzProtocolDecoderRAW* instance = malloc(sizeof(SubGhzProtocolDecoderRAW));
    instance->base.protocol = &subghz_protocol_raw;
    instance->upload_raw = NULL;
    instance->ind_write = 0;
    instance->last_level = false;
    instance->file_is_open = RAWFileIsOpenClose;
    instance->postroll_frames = 0;
    instance->rssi_threshold = SUBGHZ_AUTO_DETECT_RAW_THRESHOLD;
    instance->file_name = furi_string_alloc();

    return instance;
}

void subghz_protocol_decoder_raw_free(void* context) {
    furi_assert(context);
    SubGhzProtocolDecoderRAW* instance = context;
    furi_string_free(instance->file_name);
    if(instance->upload_raw != NULL) {
        free(instance->upload_raw);
        instance->upload_raw = NULL;
    }
    free(instance);
}

void subghz_protocol_decoder_raw_reset(void* context) {
    furi_assert(context);
    SubGhzProtocolDecoderRAW* instance = context;
    instance->ind_write = 0;
    instance->has_rssi_above_threshold = false;
    instance->last_level = false;
    instance->postroll_frames = 0;
}

bool subghz_protocol_decoder_raw_write_data(void* context, bool level, uint32_t duration) {
    furi_assert(context);
    SubGhzProtocolDecoderRAW* instance = context;

    bool wrote_data = false;

    if(instance->last_level != level) {
        instance->last_level = (level ? true : false);
        instance->upload_raw[instance->ind_write++] = (level ? duration : -duration);
        subghz_protocol_blocks_add_bit(&instance->decoder, (level) ? 1 : 0);
        wrote_data = true;
    }

    if(instance->ind_write == SUBGHZ_AUTO_DETECT_DOWNLOAD_MAX_SIZE) {
        if(instance->base.callback)
            instance->base.callback(&instance->base, instance->base.context);

        return false;
    }

    return wrote_data;
}

void subghz_protocol_decoder_raw_feed(void* context, bool level, uint32_t duration) {
    furi_assert(context);
    SubGhzProtocolDecoderRAW* instance = context;

<<<<<<< HEAD
    if(instance->upload_raw != NULL && duration > subghz_protocol_raw_const.te_short) {
        if(instance->auto_mode) {
            float rssi = furi_hal_subghz_get_rssi();

            if(rssi >= instance->rssi_threshold) {
                subghz_protocol_decoder_raw_write_data(context, level, duration);
                instance->has_rssi_above_threshold = true;
                instance->postroll_frames = 0;
            } else if(instance->has_rssi_above_threshold) {
                subghz_protocol_decoder_raw_write_data(instance, level, duration);
                instance->postroll_frames++;

                if(instance->postroll_frames >= SUBGHZ_AUTO_DETECT_RAW_POSTROLL_FRAMES) {
                    if(instance->base.callback)
                        instance->base.callback(&instance->base, instance->base.context);
                }
            }
        } else {
=======
    if(!instance->pause && (instance->upload_raw != NULL)) {
        if(duration > subghz_protocol_raw_const.te_short) {
>>>>>>> a8edb41e
            if(instance->last_level != level) {
                instance->last_level = (level ? true : false);
                instance->upload_raw[instance->ind_write++] = (level ? duration : -duration);
                subghz_protocol_blocks_add_bit(&instance->decoder, (level) ? 1 : 0);
            }

            if(instance->ind_write == SUBGHZ_DOWNLOAD_MAX_SIZE) {
                subghz_protocol_raw_save_to_file_write(instance);
            }
        }
    }
}

bool subghz_protocol_decoder_raw_deserialize(void* context, FlipperFormat* flipper_format) {
    furi_assert(context);
    UNUSED(context);
    UNUSED(flipper_format);
    //ToDo stub, for backwards compatibility
    return true;
}

uint8_t subghz_protocol_decoder_raw_get_hash_data(void* context) {
    furi_assert(context);
    SubGhzProtocolDecoderRAW* instance = context;
    return subghz_protocol_blocks_get_hash_data(
        &instance->decoder, (instance->decoder.decode_count_bit / 8) + 1);
}

void subghz_protocol_decoder_raw_get_string(void* context, FuriString* output) {
    furi_assert(context);
    //SubGhzProtocolDecoderRAW* instance = context;
    UNUSED(context);
    //ToDo no use
    furi_string_cat_printf(output, "RAW Data");
}

void* subghz_protocol_encoder_raw_alloc(SubGhzEnvironment* environment) {
    UNUSED(environment);
    SubGhzProtocolEncoderRAW* instance = malloc(sizeof(SubGhzProtocolEncoderRAW));

    instance->base.protocol = &subghz_protocol_raw;
    instance->file_name = furi_string_alloc();
    instance->is_running = false;
    return instance;
}

int subghz_protocol_encoder_get_rssi_threshold(void* context) {
    furi_assert(context);
    SubGhzProtocolDecoderRAW* instance = context;

    return instance->rssi_threshold;
}

void subghz_protocol_encoder_raw_stop(void* context) {
    SubGhzProtocolEncoderRAW* instance = context;
    instance->is_running = false;
    if(subghz_file_encoder_worker_is_running(instance->file_worker_encoder)) {
        subghz_file_encoder_worker_stop(instance->file_worker_encoder);
        subghz_file_encoder_worker_free(instance->file_worker_encoder);
    }
}

void subghz_protocol_encoder_raw_free(void* context) {
    furi_assert(context);
    SubGhzProtocolEncoderRAW* instance = context;
    subghz_protocol_encoder_raw_stop(instance);
    furi_string_free(instance->file_name);
    free(instance);
}

void subghz_protocol_raw_file_encoder_worker_set_callback_end(
    SubGhzProtocolEncoderRAW* instance,
    SubGhzProtocolEncoderRAWCallbackEnd callback_end,
    void* context_end) {
    furi_assert(instance);
    furi_assert(callback_end);
    subghz_file_encoder_worker_callback_end(
        instance->file_worker_encoder, callback_end, context_end);
}

static bool subghz_protocol_encoder_raw_worker_init(SubGhzProtocolEncoderRAW* instance) {
    furi_assert(instance);

    instance->file_worker_encoder = subghz_file_encoder_worker_alloc();
    if(subghz_file_encoder_worker_start(
           instance->file_worker_encoder, furi_string_get_cstr(instance->file_name))) {
        //the worker needs a file in order to open and read part of the file
        furi_delay_ms(100);
        instance->is_running = true;
    } else {
        subghz_protocol_encoder_raw_stop(instance);
    }
    return instance->is_running;
}

void subghz_protocol_raw_gen_fff_data(FlipperFormat* flipper_format, const char* file_path) {
    do {
        stream_clean(flipper_format_get_raw_stream(flipper_format));
        if(!flipper_format_write_string_cstr(flipper_format, "Protocol", "RAW")) {
            FURI_LOG_E(TAG, "Unable to add Protocol");
            break;
        }

        if(!flipper_format_write_string_cstr(flipper_format, "File_name", file_path)) {
            FURI_LOG_E(TAG, "Unable to add File_name");
            break;
        }
    } while(false);
}

bool subghz_protocol_decoder_raw_serialize(
    void* context,
    FlipperFormat* flipper_format,
    SubGhzRadioPreset* preset) {
    furi_assert(context);
    SubGhzProtocolDecoderRAW* instance = context;
    if(instance->auto_mode) {
        furi_assert(instance);
        bool res = false;
        FuriString* temp_str;
        temp_str = furi_string_alloc();

        do {
            stream_clean(flipper_format_get_raw_stream(flipper_format));
            if(!flipper_format_write_header_cstr(
                   flipper_format, SUBGHZ_RAW_FILE_TYPE, SUBGHZ_RAW_FILE_VERSION)) {
                FURI_LOG_E(TAG, "Unable to add header");
                break;
            }

            if(!flipper_format_write_uint32(flipper_format, "Frequency", &preset->frequency, 1)) {
                FURI_LOG_E(TAG, "Unable to add Frequency");
                break;
            }
            subghz_block_generic_get_preset_name(furi_string_get_cstr(preset->name), temp_str);
            if(!flipper_format_write_string_cstr(
                   flipper_format, "Preset", furi_string_get_cstr(temp_str))) {
                FURI_LOG_E(TAG, "Unable to add Preset");
                break;
            }
            if(!strcmp(furi_string_get_cstr(temp_str), "FuriHalSubGhzPresetCustom")) {
                if(!flipper_format_write_string_cstr(
                       flipper_format, "Custom_preset_module", "CC1101")) {
                    FURI_LOG_E(TAG, "Unable to add Custom_preset_module");
                    break;
                }
                if(!flipper_format_write_hex(
                       flipper_format, "Custom_preset_data", preset->data, preset->data_size)) {
                    FURI_LOG_E(TAG, "Unable to add Custom_preset_data");
                    break;
                }
            }
            if(!flipper_format_write_string_cstr(
                   flipper_format, "Protocol", instance->base.protocol->name)) {
                FURI_LOG_E(TAG, "Unable to add Protocol");
                break;
            }

            if(!flipper_format_write_int32(
                   flipper_format, "RAW_Data", instance->upload_raw, instance->ind_write)) {
                FURI_LOG_E(TAG, "Unable to add Raw Data");
                break;
            } else {
                instance->ind_write = 0;
            }
            res = true;
        } while(false);
        furi_string_free(temp_str);
        return res;
    } else {
        return false;
    }
}

bool subghz_protocol_encoder_raw_deserialize(void* context, FlipperFormat* flipper_format) {
    furi_assert(context);
    SubGhzProtocolEncoderRAW* instance = context;
    bool res = false;
    FuriString* temp_str;
    temp_str = furi_string_alloc();
    do {
        if(!flipper_format_rewind(flipper_format)) {
            FURI_LOG_E(TAG, "Rewind error");
            break;
        }

        if(!flipper_format_read_string(flipper_format, "File_name", temp_str)) {
            FURI_LOG_E(TAG, "Missing File_name");
            break;
        }
        furi_string_set(instance->file_name, temp_str);

        res = subghz_protocol_encoder_raw_worker_init(instance);
    } while(false);
    furi_string_free(temp_str);
    return res;
}

LevelDuration subghz_protocol_encoder_raw_yield(void* context) {
    SubGhzProtocolEncoderRAW* instance = context;

    if(!instance->is_running) return level_duration_reset();
    return subghz_file_encoder_worker_get_level_duration(instance->file_worker_encoder);
}<|MERGE_RESOLUTION|>--- conflicted
+++ resolved
@@ -39,14 +39,11 @@
     FuriString* file_name;
     size_t sample_write;
     bool last_level;
-<<<<<<< HEAD
     bool auto_mode;
     bool has_rssi_above_threshold;
     int rssi_threshold;
     uint8_t postroll_frames;
-=======
     bool pause;
->>>>>>> a8edb41e
 };
 
 struct SubGhzProtocolEncoderRAW {
@@ -215,7 +212,6 @@
     instance->file_is_open = RAWFileIsOpenClose;
 }
 
-<<<<<<< HEAD
 void subghz_protocol_decoder_raw_set_rssi_threshold(void* context, int rssi_threshold) {
     furi_assert(context);
     SubGhzProtocolDecoderRAW* instance = context;
@@ -244,14 +240,14 @@
     }
 
     subghz_protocol_decoder_raw_reset(context);
-=======
+}
+
 void subghz_protocol_raw_save_to_file_pause(SubGhzProtocolDecoderRAW* instance, bool pause) {
     furi_assert(instance);
 
     if(instance->pause != pause) {
         instance->pause = pause;
     }
->>>>>>> a8edb41e
 }
 
 size_t subghz_protocol_raw_get_sample_write(SubGhzProtocolDecoderRAW* instance) {
@@ -320,29 +316,8 @@
     furi_assert(context);
     SubGhzProtocolDecoderRAW* instance = context;
 
-<<<<<<< HEAD
-    if(instance->upload_raw != NULL && duration > subghz_protocol_raw_const.te_short) {
-        if(instance->auto_mode) {
-            float rssi = furi_hal_subghz_get_rssi();
-
-            if(rssi >= instance->rssi_threshold) {
-                subghz_protocol_decoder_raw_write_data(context, level, duration);
-                instance->has_rssi_above_threshold = true;
-                instance->postroll_frames = 0;
-            } else if(instance->has_rssi_above_threshold) {
-                subghz_protocol_decoder_raw_write_data(instance, level, duration);
-                instance->postroll_frames++;
-
-                if(instance->postroll_frames >= SUBGHZ_AUTO_DETECT_RAW_POSTROLL_FRAMES) {
-                    if(instance->base.callback)
-                        instance->base.callback(&instance->base, instance->base.context);
-                }
-            }
-        } else {
-=======
     if(!instance->pause && (instance->upload_raw != NULL)) {
         if(duration > subghz_protocol_raw_const.te_short) {
->>>>>>> a8edb41e
             if(instance->last_level != level) {
                 instance->last_level = (level ? true : false);
                 instance->upload_raw[instance->ind_write++] = (level ? duration : -duration);
