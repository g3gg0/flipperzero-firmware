--- conflicted
+++ resolved
@@ -334,24 +334,21 @@
             FURI_LOG_E(TAG, "Deserialize error");
             break;
         }
-<<<<<<< HEAD
-        uint8_t seed_data[sizeof(uint32_t)] = {0};
-        for(size_t i = 0; i < sizeof(uint32_t); i++) {
-            seed_data[sizeof(uint32_t) - i - 1] = (instance->generic.seed >> i * 8) & 0xFF;
-        }
-        if(!flipper_format_read_hex(flipper_format, "Seed", seed_data, sizeof(uint32_t))) {
-            FURI_LOG_E(TAG, "Missing Seed");
-        }
-        instance->generic.seed = seed_data[0] << 24 | seed_data[1] << 16 | seed_data[2] << 8 |
-                                 seed_data[3];
-
-=======
         if(instance->generic.data_count_bit !=
            subghz_protocol_keeloq_const.min_count_bit_for_found) {
             FURI_LOG_E(TAG, "Wrong number of bits in key");
             break;
         }
->>>>>>> 4da6eba3
+        uint8_t seed_data[sizeof(uint32_t)] = {0};
+        for(size_t i = 0; i < sizeof(uint32_t); i++) {
+            seed_data[sizeof(uint32_t) - i - 1] = (instance->generic.seed >> i * 8) & 0xFF;
+        }
+        if(!flipper_format_read_hex(flipper_format, "Seed", seed_data, sizeof(uint32_t))) {
+            FURI_LOG_E(TAG, "Missing Seed");
+        }
+        instance->generic.seed = seed_data[0] << 24 | seed_data[1] << 16 | seed_data[2] << 8 |
+                                 seed_data[3];
+
         subghz_protocol_keeloq_check_remote_controller(
             &instance->generic, instance->keystore, &instance->manufacture_name);
 
@@ -908,7 +905,6 @@
             FURI_LOG_E(TAG, "Deserialize error");
             break;
         }
-<<<<<<< HEAD
         if(!flipper_format_rewind(flipper_format)) {
             FURI_LOG_E(TAG, "Rewind error");
             break;
@@ -922,13 +918,6 @@
         }
         instance->generic.seed = seed_data[0] << 24 | seed_data[1] << 16 | seed_data[2] << 8 |
                                  seed_data[3];
-=======
-        if(instance->generic.data_count_bit !=
-           subghz_protocol_keeloq_const.min_count_bit_for_found) {
-            FURI_LOG_E(TAG, "Wrong number of bits in key");
-            break;
-        }
->>>>>>> 4da6eba3
         res = true;
     } while(false);
 
