--- conflicted
+++ resolved
@@ -215,7 +215,7 @@
         instance, subghz_frequency_list, subghz_hopper_frequency_list);
 }
 
-void subghz_setting_load(SubGhzSetting* instance, const char* file_path, bool not_skip_frequencies) {
+void subghz_setting_load(SubGhzSetting* instance, const char* file_path) {
     furi_assert(instance);
 
     Storage* storage = furi_record_open(RECORD_STORAGE);
@@ -248,48 +248,46 @@
             }
 
             // Standard frequencies (optional)
-            if(not_skip_frequencies) {
-                temp_bool = true;
-                flipper_format_read_bool(fff_data_file, "Add_standard_frequencies", &temp_bool, 1);
-                if(!temp_bool) {
-                    FURI_LOG_I(TAG, "Removing standard frequencies");
-                    FrequencyList_reset(instance->frequencies);
-                    FrequencyList_reset(instance->hopper_frequencies);
+            temp_bool = true;
+            flipper_format_read_bool(fff_data_file, "Add_standard_frequencies", &temp_bool, 1);
+            if(!temp_bool) {
+                FURI_LOG_I(TAG, "Removing standard frequencies");
+                FrequencyList_reset(instance->frequencies);
+                FrequencyList_reset(instance->hopper_frequencies);
+            } else {
+                FURI_LOG_I(TAG, "Keeping standard frequencies");
+            }
+
+            // Load frequencies
+            if(!flipper_format_rewind(fff_data_file)) {
+                FURI_LOG_E(TAG, "Rewind error");
+                break;
+            }
+            while(flipper_format_read_uint32(
+                fff_data_file, "Frequency", (uint32_t*)&temp_data32, 1)) {
+                if(furi_hal_subghz_is_frequency_valid(temp_data32)) {
+                    FURI_LOG_I(TAG, "Frequency loaded %lu", temp_data32);
+                    FrequencyList_push_back(instance->frequencies, temp_data32);
                 } else {
-                    FURI_LOG_I(TAG, "Keeping standard frequencies");
+                    FURI_LOG_E(TAG, "Frequency not supported %lu", temp_data32);
                 }
-
-                // Load frequencies
-                if(!flipper_format_rewind(fff_data_file)) {
-                    FURI_LOG_E(TAG, "Rewind error");
-                    break;
+            }
+
+            // Load hopper frequencies
+            if(!flipper_format_rewind(fff_data_file)) {
+                FURI_LOG_E(TAG, "Rewind error");
+                break;
+            }
+            while(flipper_format_read_uint32(
+                fff_data_file, "Hopper_frequency", (uint32_t*)&temp_data32, 1)) {
+                if(furi_hal_subghz_is_frequency_valid(temp_data32)) {
+                    FURI_LOG_I(TAG, "Hopper frequency loaded %lu", temp_data32);
+                    FrequencyList_push_back(instance->hopper_frequencies, temp_data32);
+                } else {
+                    FURI_LOG_E(TAG, "Hopper frequency not supported %lu", temp_data32);
                 }
-                while(flipper_format_read_uint32(
-                    fff_data_file, "Frequency", (uint32_t*)&temp_data32, 1)) {
-                    if(furi_hal_subghz_is_frequency_valid(temp_data32)) {
-                        FURI_LOG_I(TAG, "Frequency loaded %lu", temp_data32);
-                        FrequencyList_push_back(instance->frequencies, temp_data32);
-                    } else {
-                        FURI_LOG_E(TAG, "Frequency not supported %lu", temp_data32);
-                    }
-                }
-
-<<<<<<< HEAD
-                // Load hopper frequencies
-                if(!flipper_format_rewind(fff_data_file)) {
-                    FURI_LOG_E(TAG, "Rewind error");
-                    break;
-                }
-                while(flipper_format_read_uint32(
-                    fff_data_file, "Hopper_frequency", (uint32_t*)&temp_data32, 1)) {
-                    if(furi_hal_subghz_is_frequency_valid(temp_data32)) {
-                        FURI_LOG_I(TAG, "Hopper frequency loaded %lu", temp_data32);
-                        FrequencyList_push_back(instance->hopper_frequencies, temp_data32);
-                    } else {
-                        FURI_LOG_E(TAG, "Hopper frequency not supported %lu", temp_data32);
-                    }
-                }
-=======
+            }
+
             // Default frequency (optional)
             if(!flipper_format_rewind(fff_data_file)) {
                 FURI_LOG_E(TAG, "Rewind error");
@@ -298,28 +296,16 @@
             if(flipper_format_read_uint32(fff_data_file, "Default_frequency", &temp_data32, 1)) {
                 subghz_setting_set_default_frequency(instance, temp_data32);
             }
->>>>>>> f73d2867
-
-                // Default frequency (optional)
-                if(!flipper_format_rewind(fff_data_file)) {
-                    FURI_LOG_E(TAG, "Rewind error");
-                    break;
-                }
-                if(flipper_format_read_uint32(
-                       fff_data_file, "Default_frequency", &temp_data32, 1)) {
-                    subghz_setting_set_default_frequency(instance, temp_data32);
-                }
-
-                // custom preset (optional)
-                if(!flipper_format_rewind(fff_data_file)) {
-                    FURI_LOG_E(TAG, "Rewind error");
-                    break;
-                }
-                while(flipper_format_read_string(fff_data_file, "Custom_preset_name", temp_str)) {
-                    FURI_LOG_I(TAG, "Custom preset loaded %s", furi_string_get_cstr(temp_str));
-                    subghz_setting_load_custom_preset(
-                        instance, furi_string_get_cstr(temp_str), fff_data_file);
-                }
+
+            // custom preset (optional)
+            if(!flipper_format_rewind(fff_data_file)) {
+                FURI_LOG_E(TAG, "Rewind error");
+                break;
+            }
+            while(flipper_format_read_string(fff_data_file, "Custom_preset_name", temp_str)) {
+                FURI_LOG_I(TAG, "Custom preset loaded %s", furi_string_get_cstr(temp_str));
+                subghz_setting_load_custom_preset(
+                    instance, furi_string_get_cstr(temp_str), fff_data_file);
             }
 
         } while(false);
