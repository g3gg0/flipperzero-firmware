#pragma once

#include <stdbool.h>
#include <stdint.h>
#include <stddef.h>

#define bit_read(value, bit) (((value) >> (bit)) & 0x01)
#define bit_set(value, bit) ((value) |= (1UL << (bit)))
#define bit_clear(value, bit) ((value) &= ~(1UL << (bit)))
#define bit_write(value, bit, bitvalue) (bitvalue ? bit_set(value, bit) : bit_clear(value, bit))
#define DURATION_DIFF(x, y) ((x < y) ? (y - x) : (x - y))
#define abs(x) ((x) > 0 ? (x) : -(x))

#ifdef __cplusplus
extern "C" {
#endif
/**
 * Flip the data bitwise.
 * @param key In data
 * @param count_bit number of data bits
 * @return Reverse data
 **/
uint64_t subghz_protocol_blocks_reverse_key(uint64_t key, uint8_t count_bit);

/**
 * Get parity the data bitwise.
 * @param key In data
 * @param count_bit number of data bits
 * @return parity
 **/
uint8_t subghz_protocol_blocks_get_parity(uint64_t key, uint8_t count_bit);

/**
 * CRC-4.
 * @param message array of bytes to check
 * @param nBytes number of bytes in message
 * @param polynomial CRC polynomial
 * @param init starting crc value
 * @return CRC value
 **/
uint8_t subghz_protocol_blocks_crc4(
    uint8_t const message[],
    unsigned nBytes,
    uint8_t polynomial,
    uint8_t init);

/**
 * CRC-7.
 * @param message array of bytes to check
 * @param nBytes number of bytes in message
 * @param polynomial CRC polynomial
 * @param init starting crc value
 * @return CRC value
 **/
uint8_t subghz_protocol_blocks_crc7(
    uint8_t const message[],
    unsigned nBytes,
    uint8_t polynomial,
    uint8_t init);

/**
 * Generic Cyclic Redundancy Check CRC-8.
 * Example polynomial: 0x31 = x8 + x5 + x4 + 1 (x8 is implicit)
 * Example polynomial: 0x80 = x8 + x7 (a normal bit-by-bit parity XOR)
 * @param message array of bytes to check
 * @param nBytes number of bytes in message
 * @param polynomial byte is from x^7 to x^0 (x^8 is implicitly one)
 * @param init starting crc value
 * @return CRC value
 **/
uint8_t subghz_protocol_blocks_crc8(
    uint8_t const message[],
    unsigned nBytes,
    uint8_t polynomial,
    uint8_t init);

/**
 * "Little-endian" Cyclic Redundancy Check CRC-8 LE
 *  Input and output are reflected, i.e. least significant bit is shifted in first.
 *  @param message array of bytes to check
 *  @param nBytes number of bytes in message
 *  @param polynomial CRC polynomial
 *  @param init starting crc value
 *  @return CRC value
 **/
uint8_t subghz_protocol_blocks_crc8le(
    uint8_t const message[],
    unsigned nBytes,
    uint8_t polynomial,
    uint8_t init);

/**
 *  CRC-16 LSB.
 *  Input and output are reflected, i.e. least significant bit is shifted in first.
 *  Note that poly and init already need to be reflected.
 *  @param message array of bytes to check
 *  @param nBytes number of bytes in message
 *  @param polynomial CRC polynomial
 *  @param init starting crc value
 *  @return CRC value
 **/
uint16_t subghz_protocol_blocks_crc16lsb(
    uint8_t const message[],
    unsigned nBytes,
    uint16_t polynomial,
    uint16_t init);

/**
 * CRC-16.
 *  @param message array of bytes to check
 *  @param nBytes number of bytes in message
 *  @param polynomial CRC polynomial
 *  @param init starting crc value
 *  @return CRC value
 **/
uint16_t subghz_protocol_blocks_crc16(
    uint8_t const message[],
    unsigned nBytes,
    uint16_t polynomial,
    uint16_t init);

/**
 *  Digest-8 by "LFSR-based Toeplitz hash".
 *  @param message bytes of message data
 *  @param bytes number of bytes to digest
 *  @param gen key stream generator, needs to includes the MSB if the LFSR is rolling
 *  @param key initial key
 *  @return digest value
 **/
uint8_t subghz_protocol_blocks_lfsr_digest8(
    uint8_t const message[],
    unsigned bytes,
    uint8_t gen,
    uint8_t key);

/**
 *  Digest-8 by "LFSR-based Toeplitz hash", byte reflect, bit reflect.
 *  @param message bytes of message data
 *  @param bytes number of bytes to digest
 *  @param gen key stream generator, needs to includes the MSB if the LFSR is rolling
 *  @param key initial key
 *  @return digest value
 **/
uint8_t subghz_protocol_blocks_lfsr_digest8_reflect(
    uint8_t const message[],
    int bytes,
    uint8_t gen,
    uint8_t key);

/**
 *  Digest-16 by "LFSR-based Toeplitz hash".
 *  @param message bytes of message data
 *  @param bytes number of bytes to digest
 *  @param gen key stream generator, needs to includes the MSB if the LFSR is rolling
 *  @param key initial key
 *  @return digest value
 **/
uint16_t subghz_protocol_blocks_lfsr_digest16(
    uint8_t const message[],
    unsigned bytes,
    uint16_t gen,
    uint16_t key);

/**
 *  Compute Addition of a number of bytes.
 *  @param message bytes of message data
 *  @param num_bytes number of bytes to sum
 *  @return summation value
 **/
<<<<<<< HEAD
uint8_t subghz_protocol_blocks_add_bytes(uint8_t const message[], unsigned num_bytes);
=======
uint8_t subghz_protocol_blocks_add_bytes(uint8_t const message[], size_t num_bytes);
>>>>>>> a8edb41e

/**
 *  Compute bit parity of a single byte (8 bits).
 *  @param byte single byte to check
 *  @return 1 odd parity, 0 even parity
 **/
int subghz_protocol_blocks_parity8(uint8_t byte);

/**
 *  Compute bit parity of a number of bytes.
 *  @param message bytes of message data
 *  @param num_bytes number of bytes to sum
 *  @return 1 odd parity, 0 even parity
 **/
<<<<<<< HEAD
int subghz_protocol_blocks_parity_bytes(uint8_t const message[], unsigned num_bytes);
=======
int subghz_protocol_blocks_parity_bytes(uint8_t const message[], size_t num_bytes);
>>>>>>> a8edb41e

/**
 *  Compute XOR (byte-wide parity) of a number of bytes.
 *  @param message bytes of message data
 *  @param num_bytes number of bytes to sum
 *  @return summation value, per bit-position 1 odd parity, 0 even parity
 **/
<<<<<<< HEAD
uint8_t subghz_protocol_blocks_xor_bytes(uint8_t const message[], unsigned num_bytes);
=======
uint8_t subghz_protocol_blocks_xor_bytes(uint8_t const message[], size_t num_bytes);
>>>>>>> a8edb41e

#ifdef __cplusplus
}
#endif<|MERGE_RESOLUTION|>--- conflicted
+++ resolved
@@ -167,11 +167,7 @@
  *  @param num_bytes number of bytes to sum
  *  @return summation value
  **/
-<<<<<<< HEAD
-uint8_t subghz_protocol_blocks_add_bytes(uint8_t const message[], unsigned num_bytes);
-=======
 uint8_t subghz_protocol_blocks_add_bytes(uint8_t const message[], size_t num_bytes);
->>>>>>> a8edb41e
 
 /**
  *  Compute bit parity of a single byte (8 bits).
@@ -186,11 +182,7 @@
  *  @param num_bytes number of bytes to sum
  *  @return 1 odd parity, 0 even parity
  **/
-<<<<<<< HEAD
-int subghz_protocol_blocks_parity_bytes(uint8_t const message[], unsigned num_bytes);
-=======
 int subghz_protocol_blocks_parity_bytes(uint8_t const message[], size_t num_bytes);
->>>>>>> a8edb41e
 
 /**
  *  Compute XOR (byte-wide parity) of a number of bytes.
@@ -198,11 +190,7 @@
  *  @param num_bytes number of bytes to sum
  *  @return summation value, per bit-position 1 odd parity, 0 even parity
  **/
-<<<<<<< HEAD
-uint8_t subghz_protocol_blocks_xor_bytes(uint8_t const message[], unsigned num_bytes);
-=======
 uint8_t subghz_protocol_blocks_xor_bytes(uint8_t const message[], size_t num_bytes);
->>>>>>> a8edb41e
 
 #ifdef __cplusplus
 }
