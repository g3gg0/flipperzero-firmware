--- conflicted
+++ resolved
@@ -6,15 +6,9 @@
         "#/lib/infrared/worker",
     ],
     SDK_HEADERS=[
-<<<<<<< HEAD
-        File("#/lib/infrared/worker/infrared_transmit.h"),
-        File("#/lib/infrared/worker/infrared_worker.h"),
-        File("#/lib/infrared/encoder_decoder/infrared.h"),
-=======
         File("encoder_decoder/infrared.h"),
         File("worker/infrared_worker.h"),
         File("worker/infrared_transmit.h"),
->>>>>>> 0652830c
     ],
 )
 
