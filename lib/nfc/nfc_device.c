#include "nfc_device.h"
#include "assets_icons.h"
#include "nfc_types.h"

#include <lib/toolbox/path.h>
#include <lib/toolbox/hex.h>
#include <lib/nfc/protocols/nfc_util.h>
#include <flipper_format/flipper_format.h>

#define TAG "NfcDevice"
#define NFC_DEVICE_KEYS_FOLDER EXT_PATH("nfc/cache")
#define NFC_DEVICE_KEYS_EXTENSION ".keys"

static const char* nfc_file_header = "Flipper NFC device";
static const uint32_t nfc_file_version = 2;

static const char* nfc_keys_file_header = "Flipper NFC keys";
static const uint32_t nfc_keys_file_version = 1;

// Protocols format versions
static const uint32_t nfc_mifare_classic_data_format_version = 2;
static const uint32_t nfc_mifare_ultralight_data_format_version = 1;

NfcDevice* nfc_device_alloc() {
    NfcDevice* nfc_dev = malloc(sizeof(NfcDevice));
    nfc_dev->storage = furi_record_open(RECORD_STORAGE);
    nfc_dev->dialogs = furi_record_open(RECORD_DIALOGS);
    nfc_dev->load_path = furi_string_alloc();
    nfc_dev->dev_data.parsed_data = furi_string_alloc();
    return nfc_dev;
}

void nfc_device_free(NfcDevice* nfc_dev) {
    furi_assert(nfc_dev);
    nfc_device_clear(nfc_dev);
    furi_record_close(RECORD_STORAGE);
    furi_record_close(RECORD_DIALOGS);
    furi_string_free(nfc_dev->load_path);
    furi_string_free(nfc_dev->dev_data.parsed_data);
    free(nfc_dev);
}

static void nfc_device_prepare_format_string(NfcDevice* dev, FuriString* format_string) {
    if(dev->format == NfcDeviceSaveFormatUid) {
        furi_string_set(format_string, "UID");
    } else if(dev->format == NfcDeviceSaveFormatBankCard) {
        furi_string_set(format_string, "Bank card");
    } else if(dev->format == NfcDeviceSaveFormatMifareUl) {
        furi_string_set(format_string, nfc_mf_ul_type(dev->dev_data.mf_ul_data.type, true));
    } else if(dev->format == NfcDeviceSaveFormatMifareClassic) {
        furi_string_set(format_string, "Mifare Classic");
    } else if(dev->format == NfcDeviceSaveFormatMifareDesfire) {
        furi_string_set(format_string, "Mifare DESFire");
    } else if(dev->format == NfcDeviceSaveFormatNfcV) {
        furi_string_set(format_string, "ISO15693");
    } else {
        furi_string_set(format_string, "Unknown");
    }
}

static bool nfc_device_parse_format_string(NfcDevice* dev, FuriString* format_string) {
    if(furi_string_start_with_str(format_string, "UID")) {
        dev->format = NfcDeviceSaveFormatUid;
        dev->dev_data.protocol = NfcDeviceProtocolUnknown;
        return true;
    }
    if(furi_string_start_with_str(format_string, "Bank card")) {
        dev->format = NfcDeviceSaveFormatBankCard;
        dev->dev_data.protocol = NfcDeviceProtocolEMV;
        return true;
    }
    // Check Mifare Ultralight types
    for(MfUltralightType type = MfUltralightTypeUnknown; type < MfUltralightTypeNum; type++) {
        if(furi_string_equal(format_string, nfc_mf_ul_type(type, true))) {
            dev->format = NfcDeviceSaveFormatMifareUl;
            dev->dev_data.protocol = NfcDeviceProtocolMifareUl;
            dev->dev_data.mf_ul_data.type = type;
            return true;
        }
    }
    if(furi_string_start_with_str(format_string, "Mifare Classic")) {
        dev->format = NfcDeviceSaveFormatMifareClassic;
        dev->dev_data.protocol = NfcDeviceProtocolMifareClassic;
        return true;
    }
    if(furi_string_start_with_str(format_string, "Mifare DESFire")) {
        dev->format = NfcDeviceSaveFormatMifareDesfire;
        dev->dev_data.protocol = NfcDeviceProtocolMifareDesfire;
        return true;
    }
    if(furi_string_start_with_str(format_string, "ISO15693")) {
        dev->format = NfcDeviceSaveFormatNfcV;
        dev->dev_data.protocol = NfcDeviceProtocolNfcV;
        return true;
    }
    return false;
}

static bool nfc_device_save_mifare_ul_data(FlipperFormat* file, NfcDevice* dev) {
    bool saved = false;
    MfUltralightData* data = &dev->dev_data.mf_ul_data;
    FuriString* temp_str;
    temp_str = furi_string_alloc();

    // Save Mifare Ultralight specific data
    do {
        if(!flipper_format_write_comment_cstr(file, "Mifare Ultralight specific data")) break;
        if(!flipper_format_write_uint32(
               file, "Data format version", &nfc_mifare_ultralight_data_format_version, 1))
            break;
        if(!flipper_format_write_hex(file, "Signature", data->signature, sizeof(data->signature)))
            break;
        if(!flipper_format_write_hex(
               file, "Mifare version", (uint8_t*)&data->version, sizeof(data->version)))
            break;
        // Write conters and tearing flags data
        bool counters_saved = true;
        for(uint8_t i = 0; i < 3; i++) {
            furi_string_printf(temp_str, "Counter %d", i);
            if(!flipper_format_write_uint32(
                   file, furi_string_get_cstr(temp_str), &data->counter[i], 1)) {
                counters_saved = false;
                break;
            }
            furi_string_printf(temp_str, "Tearing %d", i);
            if(!flipper_format_write_hex(
                   file, furi_string_get_cstr(temp_str), &data->tearing[i], 1)) {
                counters_saved = false;
                break;
            }
        }
        if(!counters_saved) break;
        // Write pages data
        uint32_t pages_total = data->data_size / 4;
        if(!flipper_format_write_uint32(file, "Pages total", &pages_total, 1)) break;
        uint32_t pages_read = data->data_read / 4;
        if(!flipper_format_write_uint32(file, "Pages read", &pages_read, 1)) break;
        bool pages_saved = true;
        for(uint16_t i = 0; i < data->data_size; i += 4) {
            furi_string_printf(temp_str, "Page %d", i / 4);
            if(!flipper_format_write_hex(file, furi_string_get_cstr(temp_str), &data->data[i], 4)) {
                pages_saved = false;
                break;
            }
        }
        if(!pages_saved) break;

        // Write authentication counter
        uint32_t auth_counter = data->curr_authlim;
        if(!flipper_format_write_uint32(file, "Failed authentication attempts", &auth_counter, 1))
            break;

        saved = true;
    } while(false);

    furi_string_free(temp_str);
    return saved;
}

bool nfc_device_load_mifare_ul_data(FlipperFormat* file, NfcDevice* dev) {
    bool parsed = false;
    MfUltralightData* data = &dev->dev_data.mf_ul_data;
    FuriString* temp_str;
    temp_str = furi_string_alloc();
    uint32_t data_format_version = 0;

    do {
        // Read Mifare Ultralight format version
        if(!flipper_format_read_uint32(file, "Data format version", &data_format_version, 1)) {
            if(!flipper_format_rewind(file)) break;
        }

        // Read signature
        if(!flipper_format_read_hex(file, "Signature", data->signature, sizeof(data->signature)))
            break;
        // Read Mifare version
        if(!flipper_format_read_hex(
               file, "Mifare version", (uint8_t*)&data->version, sizeof(data->version)))
            break;
        // Read counters and tearing flags
        bool counters_parsed = true;
        for(uint8_t i = 0; i < 3; i++) {
            furi_string_printf(temp_str, "Counter %d", i);
            if(!flipper_format_read_uint32(
                   file, furi_string_get_cstr(temp_str), &data->counter[i], 1)) {
                counters_parsed = false;
                break;
            }
            furi_string_printf(temp_str, "Tearing %d", i);
            if(!flipper_format_read_hex(
                   file, furi_string_get_cstr(temp_str), &data->tearing[i], 1)) {
                counters_parsed = false;
                break;
            }
        }
        if(!counters_parsed) break;
        // Read pages
        uint32_t pages_total = 0;
        if(!flipper_format_read_uint32(file, "Pages total", &pages_total, 1)) break;
        uint32_t pages_read = 0;
        if(data_format_version < nfc_mifare_ultralight_data_format_version) {
            pages_read = pages_total;
        } else {
            if(!flipper_format_read_uint32(file, "Pages read", &pages_read, 1)) break;
        }
        data->data_size = pages_total * 4;
        data->data_read = pages_read * 4;
        if(data->data_size > MF_UL_MAX_DUMP_SIZE || data->data_read > MF_UL_MAX_DUMP_SIZE) break;
        bool pages_parsed = true;
        for(uint16_t i = 0; i < pages_total; i++) {
            furi_string_printf(temp_str, "Page %d", i);
            if(!flipper_format_read_hex(
                   file, furi_string_get_cstr(temp_str), &data->data[i * 4], 4)) {
                pages_parsed = false;
                break;
            }
        }
        if(!pages_parsed) break;

        // Read authentication counter
        uint32_t auth_counter;
        if(!flipper_format_read_uint32(file, "Failed authentication attempts", &auth_counter, 1))
            auth_counter = 0;
        data->curr_authlim = auth_counter;

        data->auth_success = mf_ul_is_full_capture(data);

        parsed = true;
    } while(false);

    furi_string_free(temp_str);
    return parsed;
}

static bool nfc_device_save_mifare_df_key_settings(
    FlipperFormat* file,
    MifareDesfireKeySettings* ks,
    const char* prefix) {
    bool saved = false;
    FuriString* key;
    key = furi_string_alloc();

    do {
        furi_string_printf(key, "%s Change Key ID", prefix);
        if(!flipper_format_write_hex(file, furi_string_get_cstr(key), &ks->change_key_id, 1))
            break;
        furi_string_printf(key, "%s Config Changeable", prefix);
        if(!flipper_format_write_bool(file, furi_string_get_cstr(key), &ks->config_changeable, 1))
            break;
        furi_string_printf(key, "%s Free Create Delete", prefix);
        if(!flipper_format_write_bool(file, furi_string_get_cstr(key), &ks->free_create_delete, 1))
            break;
        furi_string_printf(key, "%s Free Directory List", prefix);
        if(!flipper_format_write_bool(file, furi_string_get_cstr(key), &ks->free_directory_list, 1))
            break;
        furi_string_printf(key, "%s Key Changeable", prefix);
        if(!flipper_format_write_bool(
               file, furi_string_get_cstr(key), &ks->master_key_changeable, 1))
            break;
        if(ks->flags) {
            furi_string_printf(key, "%s Flags", prefix);
            if(!flipper_format_write_hex(file, furi_string_get_cstr(key), &ks->flags, 1)) break;
        }
        furi_string_printf(key, "%s Max Keys", prefix);
        if(!flipper_format_write_hex(file, furi_string_get_cstr(key), &ks->max_keys, 1)) break;
        for(MifareDesfireKeyVersion* kv = ks->key_version_head; kv; kv = kv->next) {
            furi_string_printf(key, "%s Key %d Version", prefix, kv->id);
            if(!flipper_format_write_hex(file, furi_string_get_cstr(key), &kv->version, 1)) break;
        }
        saved = true;
    } while(false);

    furi_string_free(key);
    return saved;
}

bool nfc_device_load_mifare_df_key_settings(
    FlipperFormat* file,
    MifareDesfireKeySettings* ks,
    const char* prefix) {
    bool parsed = false;
    FuriString* key;
    key = furi_string_alloc();

    do {
        furi_string_printf(key, "%s Change Key ID", prefix);
        if(!flipper_format_read_hex(file, furi_string_get_cstr(key), &ks->change_key_id, 1)) break;
        furi_string_printf(key, "%s Config Changeable", prefix);
        if(!flipper_format_read_bool(file, furi_string_get_cstr(key), &ks->config_changeable, 1))
            break;
        furi_string_printf(key, "%s Free Create Delete", prefix);
        if(!flipper_format_read_bool(file, furi_string_get_cstr(key), &ks->free_create_delete, 1))
            break;
        furi_string_printf(key, "%s Free Directory List", prefix);
        if(!flipper_format_read_bool(file, furi_string_get_cstr(key), &ks->free_directory_list, 1))
            break;
        furi_string_printf(key, "%s Key Changeable", prefix);
        if(!flipper_format_read_bool(
               file, furi_string_get_cstr(key), &ks->master_key_changeable, 1))
            break;
        furi_string_printf(key, "%s Flags", prefix);
        if(flipper_format_key_exist(file, furi_string_get_cstr(key))) {
            if(!flipper_format_read_hex(file, furi_string_get_cstr(key), &ks->flags, 1)) break;
        }
        furi_string_printf(key, "%s Max Keys", prefix);
        if(!flipper_format_read_hex(file, furi_string_get_cstr(key), &ks->max_keys, 1)) break;
        ks->flags |= ks->max_keys >> 4;
        ks->max_keys &= 0xF;
        MifareDesfireKeyVersion** kv_head = &ks->key_version_head;
        for(int key_id = 0; key_id < ks->max_keys; key_id++) {
            furi_string_printf(key, "%s Key %d Version", prefix, key_id);
            uint8_t version;
            if(flipper_format_read_hex(file, furi_string_get_cstr(key), &version, 1)) {
                MifareDesfireKeyVersion* kv = malloc(sizeof(MifareDesfireKeyVersion));
                memset(kv, 0, sizeof(MifareDesfireKeyVersion));
                kv->id = key_id;
                kv->version = version;
                *kv_head = kv;
                kv_head = &kv->next;
            }
        }
        parsed = true;
    } while(false);

    furi_string_free(key);
    return parsed;
}

static bool nfc_device_save_mifare_df_app(FlipperFormat* file, MifareDesfireApplication* app) {
    bool saved = false;
    FuriString *prefix, *key;
    prefix =
        furi_string_alloc_printf("Application %02x%02x%02x", app->id[0], app->id[1], app->id[2]);
    key = furi_string_alloc();
    uint8_t* tmp = NULL;

    do {
        if(app->key_settings) {
            if(!nfc_device_save_mifare_df_key_settings(
                   file, app->key_settings, furi_string_get_cstr(prefix)))
                break;
        }
        if(!app->file_head) break;
        uint32_t n_files = 0;
        for(MifareDesfireFile* f = app->file_head; f; f = f->next) {
            n_files++;
        }
        tmp = malloc(n_files);
        int i = 0;
        for(MifareDesfireFile* f = app->file_head; f; f = f->next) {
            tmp[i++] = f->id;
        }
        furi_string_printf(key, "%s File IDs", furi_string_get_cstr(prefix));
        if(!flipper_format_write_hex(file, furi_string_get_cstr(key), tmp, n_files)) break;
        bool saved_files = true;
        for(MifareDesfireFile* f = app->file_head; f; f = f->next) {
            saved_files = false;
            furi_string_printf(key, "%s File %d Type", furi_string_get_cstr(prefix), f->id);
            if(!flipper_format_write_hex(file, furi_string_get_cstr(key), &f->type, 1)) break;
            furi_string_printf(
                key, "%s File %d Communication Settings", furi_string_get_cstr(prefix), f->id);
            if(!flipper_format_write_hex(file, furi_string_get_cstr(key), &f->comm, 1)) break;
            furi_string_printf(
                key, "%s File %d Access Rights", furi_string_get_cstr(prefix), f->id);
            if(!flipper_format_write_hex(
                   file, furi_string_get_cstr(key), (uint8_t*)&f->access_rights, 2))
                break;
            uint16_t size = 0;
            if(f->type == MifareDesfireFileTypeStandard ||
               f->type == MifareDesfireFileTypeBackup) {
                size = f->settings.data.size;
                furi_string_printf(key, "%s File %d Size", furi_string_get_cstr(prefix), f->id);
                if(!flipper_format_write_uint32(
                       file, furi_string_get_cstr(key), &f->settings.data.size, 1))
                    break;
            } else if(f->type == MifareDesfireFileTypeValue) {
                furi_string_printf(
                    key, "%s File %d Hi Limit", furi_string_get_cstr(prefix), f->id);
                if(!flipper_format_write_uint32(
                       file, furi_string_get_cstr(key), &f->settings.value.hi_limit, 1))
                    break;
                furi_string_printf(
                    key, "%s File %d Lo Limit", furi_string_get_cstr(prefix), f->id);
                if(!flipper_format_write_uint32(
                       file, furi_string_get_cstr(key), &f->settings.value.lo_limit, 1))
                    break;
                furi_string_printf(
                    key, "%s File %d Limited Credit Value", furi_string_get_cstr(prefix), f->id);
                if(!flipper_format_write_uint32(
                       file, furi_string_get_cstr(key), &f->settings.value.limited_credit_value, 1))
                    break;
                furi_string_printf(
                    key, "%s File %d Limited Credit Enabled", furi_string_get_cstr(prefix), f->id);
                if(!flipper_format_write_bool(
                       file,
                       furi_string_get_cstr(key),
                       &f->settings.value.limited_credit_enabled,
                       1))
                    break;
                size = 4;
            } else if(
                f->type == MifareDesfireFileTypeLinearRecord ||
                f->type == MifareDesfireFileTypeCyclicRecord) {
                furi_string_printf(key, "%s File %d Size", furi_string_get_cstr(prefix), f->id);
                if(!flipper_format_write_uint32(
                       file, furi_string_get_cstr(key), &f->settings.record.size, 1))
                    break;
                furi_string_printf(key, "%s File %d Max", furi_string_get_cstr(prefix), f->id);
                if(!flipper_format_write_uint32(
                       file, furi_string_get_cstr(key), &f->settings.record.max, 1))
                    break;
                furi_string_printf(key, "%s File %d Cur", furi_string_get_cstr(prefix), f->id);
                if(!flipper_format_write_uint32(
                       file, furi_string_get_cstr(key), &f->settings.record.cur, 1))
                    break;
                size = f->settings.record.size * f->settings.record.cur;
            }
            if(f->contents) {
                furi_string_printf(key, "%s File %d", furi_string_get_cstr(prefix), f->id);
                if(!flipper_format_write_hex(file, furi_string_get_cstr(key), f->contents, size))
                    break;
            }
            saved_files = true;
        }
        if(!saved_files) {
            break;
        }
        saved = true;
    } while(false);

    free(tmp);
    furi_string_free(prefix);
    furi_string_free(key);
    return saved;
}

bool nfc_device_load_mifare_df_app(FlipperFormat* file, MifareDesfireApplication* app) {
    bool parsed = false;
    FuriString *prefix, *key;
    prefix =
        furi_string_alloc_printf("Application %02x%02x%02x", app->id[0], app->id[1], app->id[2]);
    key = furi_string_alloc();
    uint8_t* tmp = NULL;
    MifareDesfireFile* f = NULL;

    do {
        app->key_settings = malloc(sizeof(MifareDesfireKeySettings));
        memset(app->key_settings, 0, sizeof(MifareDesfireKeySettings));
        if(!nfc_device_load_mifare_df_key_settings(
               file, app->key_settings, furi_string_get_cstr(prefix))) {
            free(app->key_settings);
            app->key_settings = NULL;
            break;
        }
        furi_string_printf(key, "%s File IDs", furi_string_get_cstr(prefix));
        uint32_t n_files;
        if(!flipper_format_get_value_count(file, furi_string_get_cstr(key), &n_files)) break;
        tmp = malloc(n_files);
        if(!flipper_format_read_hex(file, furi_string_get_cstr(key), tmp, n_files)) break;
        MifareDesfireFile** file_head = &app->file_head;
        bool parsed_files = true;
        for(uint32_t i = 0; i < n_files; i++) {
            parsed_files = false;
            f = malloc(sizeof(MifareDesfireFile));
            memset(f, 0, sizeof(MifareDesfireFile));
            f->id = tmp[i];
            furi_string_printf(key, "%s File %d Type", furi_string_get_cstr(prefix), f->id);
            if(!flipper_format_read_hex(file, furi_string_get_cstr(key), &f->type, 1)) break;
            furi_string_printf(
                key, "%s File %d Communication Settings", furi_string_get_cstr(prefix), f->id);
            if(!flipper_format_read_hex(file, furi_string_get_cstr(key), &f->comm, 1)) break;
            furi_string_printf(
                key, "%s File %d Access Rights", furi_string_get_cstr(prefix), f->id);
            if(!flipper_format_read_hex(
                   file, furi_string_get_cstr(key), (uint8_t*)&f->access_rights, 2))
                break;
            if(f->type == MifareDesfireFileTypeStandard ||
               f->type == MifareDesfireFileTypeBackup) {
                furi_string_printf(key, "%s File %d Size", furi_string_get_cstr(prefix), f->id);
                if(!flipper_format_read_uint32(
                       file, furi_string_get_cstr(key), &f->settings.data.size, 1))
                    break;
            } else if(f->type == MifareDesfireFileTypeValue) {
                furi_string_printf(
                    key, "%s File %d Hi Limit", furi_string_get_cstr(prefix), f->id);
                if(!flipper_format_read_uint32(
                       file, furi_string_get_cstr(key), &f->settings.value.hi_limit, 1))
                    break;
                furi_string_printf(
                    key, "%s File %d Lo Limit", furi_string_get_cstr(prefix), f->id);
                if(!flipper_format_read_uint32(
                       file, furi_string_get_cstr(key), &f->settings.value.lo_limit, 1))
                    break;
                furi_string_printf(
                    key, "%s File %d Limited Credit Value", furi_string_get_cstr(prefix), f->id);
                if(!flipper_format_read_uint32(
                       file, furi_string_get_cstr(key), &f->settings.value.limited_credit_value, 1))
                    break;
                furi_string_printf(
                    key, "%s File %d Limited Credit Enabled", furi_string_get_cstr(prefix), f->id);
                if(!flipper_format_read_bool(
                       file,
                       furi_string_get_cstr(key),
                       &f->settings.value.limited_credit_enabled,
                       1))
                    break;
            } else if(
                f->type == MifareDesfireFileTypeLinearRecord ||
                f->type == MifareDesfireFileTypeCyclicRecord) {
                furi_string_printf(key, "%s File %d Size", furi_string_get_cstr(prefix), f->id);
                if(!flipper_format_read_uint32(
                       file, furi_string_get_cstr(key), &f->settings.record.size, 1))
                    break;
                furi_string_printf(key, "%s File %d Max", furi_string_get_cstr(prefix), f->id);
                if(!flipper_format_read_uint32(
                       file, furi_string_get_cstr(key), &f->settings.record.max, 1))
                    break;
                furi_string_printf(key, "%s File %d Cur", furi_string_get_cstr(prefix), f->id);
                if(!flipper_format_read_uint32(
                       file, furi_string_get_cstr(key), &f->settings.record.cur, 1))
                    break;
            }
            furi_string_printf(key, "%s File %d", furi_string_get_cstr(prefix), f->id);
            if(flipper_format_key_exist(file, furi_string_get_cstr(key))) {
                uint32_t size;
                if(!flipper_format_get_value_count(file, furi_string_get_cstr(key), &size)) break;
                f->contents = malloc(size);
                if(!flipper_format_read_hex(file, furi_string_get_cstr(key), f->contents, size))
                    break;
            }
            *file_head = f;
            file_head = &f->next;
            f = NULL;
            parsed_files = true;
        }
        if(!parsed_files) {
            break;
        }
        parsed = true;
    } while(false);

    if(f) {
        free(f->contents);
        free(f);
    }
    free(tmp);
    furi_string_free(prefix);
    furi_string_free(key);
    return parsed;
}

static bool nfc_device_save_mifare_df_data(FlipperFormat* file, NfcDevice* dev) {
    bool saved = false;
    MifareDesfireData* data = &dev->dev_data.mf_df_data;
    uint8_t* tmp = NULL;

    do {
        if(!flipper_format_write_comment_cstr(file, "Mifare DESFire specific data")) break;
        if(!flipper_format_write_hex(
               file, "PICC Version", (uint8_t*)&data->version, sizeof(data->version)))
            break;
        if(data->free_memory) {
            if(!flipper_format_write_uint32(file, "PICC Free Memory", &data->free_memory->bytes, 1))
                break;
        }
        if(data->master_key_settings) {
            if(!nfc_device_save_mifare_df_key_settings(file, data->master_key_settings, "PICC"))
                break;
        }
        uint32_t n_apps = 0;
        for(MifareDesfireApplication* app = data->app_head; app; app = app->next) {
            n_apps++;
        }
        if(!flipper_format_write_uint32(file, "Application Count", &n_apps, 1)) break;
        if(n_apps) {
            tmp = malloc(n_apps * 3);
            int i = 0;
            for(MifareDesfireApplication* app = data->app_head; app; app = app->next) {
                memcpy(tmp + i, app->id, 3);
                i += 3;
            }
            if(!flipper_format_write_hex(file, "Application IDs", tmp, n_apps * 3)) break;
            for(MifareDesfireApplication* app = data->app_head; app; app = app->next) {
                if(!nfc_device_save_mifare_df_app(file, app)) break;
            }
        }
        saved = true;
    } while(false);

    free(tmp);
    return saved;
}

bool nfc_device_load_mifare_df_data(FlipperFormat* file, NfcDevice* dev) {
    bool parsed = false;
    MifareDesfireData* data = &dev->dev_data.mf_df_data;
    memset(data, 0, sizeof(MifareDesfireData));
    uint8_t* tmp = NULL;

    do {
        if(!flipper_format_read_hex(
               file, "PICC Version", (uint8_t*)&data->version, sizeof(data->version)))
            break;
        if(flipper_format_key_exist(file, "PICC Free Memory")) {
            data->free_memory = malloc(sizeof(MifareDesfireFreeMemory));
            memset(data->free_memory, 0, sizeof(MifareDesfireFreeMemory));
            if(!flipper_format_read_uint32(
                   file, "PICC Free Memory", &data->free_memory->bytes, 1)) {
                free(data->free_memory);
                break;
            }
        }
        if(flipper_format_key_exist(file, "PICC Change Key ID")) {
            data->master_key_settings = malloc(sizeof(MifareDesfireKeySettings));
            memset(data->master_key_settings, 0, sizeof(MifareDesfireKeySettings));
            if(!nfc_device_load_mifare_df_key_settings(file, data->master_key_settings, "PICC")) {
                free(data->master_key_settings);
                data->master_key_settings = NULL;
                break;
            }
        }
        uint32_t n_apps;
        if(!flipper_format_read_uint32(file, "Application Count", &n_apps, 1)) break;
        if(n_apps) {
            tmp = malloc(n_apps * 3);
            if(!flipper_format_read_hex(file, "Application IDs", tmp, n_apps * 3)) break;
            bool parsed_apps = true;
            MifareDesfireApplication** app_head = &data->app_head;
            for(uint32_t i = 0; i < n_apps; i++) {
                MifareDesfireApplication* app = malloc(sizeof(MifareDesfireApplication));
                memset(app, 0, sizeof(MifareDesfireApplication));
                memcpy(app->id, &tmp[i * 3], 3);
                if(!nfc_device_load_mifare_df_app(file, app)) {
                    free(app);
                    parsed_apps = false;
                    break;
                }
                *app_head = app;
                app_head = &app->next;
            }
            if(!parsed_apps) {
                // accept non-parsed apps, just log a warning:
                FURI_LOG_W(TAG, "Non-parsed apps found!");
            }
        }
        parsed = true;
    } while(false);

    free(tmp);
    return parsed;
}

<<<<<<< HEAD
=======
static bool nfc_device_save_slix_data(FlipperFormat* file, NfcDevice* dev) {
    bool saved = false;
    NfcVSlixData* data = &dev->dev_data.nfcv_data.sub_data.slix;

    do {
        if(!flipper_format_write_comment_cstr(file, "SLIX specific data")) break;
        if(!flipper_format_write_hex(file, "Password EAS", data->key_eas, sizeof(data->key_eas))) break;
        saved = true;
    } while(false);

    return saved;
}

bool nfc_device_load_slix_data(FlipperFormat* file, NfcDevice* dev) {
    bool parsed = false;
    NfcVSlixData* data = &dev->dev_data.nfcv_data.sub_data.slix;
    memset(data, 0, sizeof(NfcVData));
    
    do {
        if(!flipper_format_read_hex(
               file, "Password EAS", data->key_eas, sizeof(data->key_eas)))
            break;

        parsed = true;
    } while(false);

    return parsed;
}

static bool nfc_device_save_slix_s_data(FlipperFormat* file, NfcDevice* dev) {
    bool saved = false;
    NfcVSlixSData* data = &dev->dev_data.nfcv_data.sub_data.slix_s;

    do {
        if(!flipper_format_write_comment_cstr(file, "SLIX-S specific data")) break;
        if(!flipper_format_write_hex(file, "Password Read", data->key_read, sizeof(data->key_read))) break;
        if(!flipper_format_write_hex(file, "Password Write", data->key_write, sizeof(data->key_write))) break;
        if(!flipper_format_write_hex(file, "Password Privacy", data->key_privacy, sizeof(data->key_privacy))) break;
        if(!flipper_format_write_hex(file, "Password Destroy", data->key_destroy, sizeof(data->key_destroy))) break;
        if(!flipper_format_write_hex(file, "Password EAS", data->key_eas, sizeof(data->key_eas))) break;
        if(!flipper_format_write_bool(file, "Privacy Mode", &data->privacy, 1)) break;
        saved = true;
    } while(false);

    return saved;
}

bool nfc_device_load_slix_s_data(FlipperFormat* file, NfcDevice* dev) {
    bool parsed = false;
    NfcVSlixSData* data = &dev->dev_data.nfcv_data.sub_data.slix_s;
    memset(data, 0, sizeof(NfcVData));
    
    do {
        if(!flipper_format_read_hex(
               file, "Password Read", data->key_read, sizeof(data->key_read)))
            break;
        if(!flipper_format_read_hex(
               file, "Password Write", data->key_write, sizeof(data->key_write)))
            break;
        if(!flipper_format_read_hex(
               file, "Password Privacy", data->key_privacy, sizeof(data->key_privacy)))
            break;
        if(!flipper_format_read_hex(
               file, "Password Destroy", data->key_destroy, sizeof(data->key_destroy)))
            break;
        if(!flipper_format_read_hex(
               file, "Password EAS", data->key_eas, sizeof(data->key_eas)))
            break;
        if(!flipper_format_read_bool(file, "Privacy Mode", &data->privacy, 1)) break;

        parsed = true;
    } while(false);

    return parsed;
}

static bool nfc_device_save_slix_l_data(FlipperFormat* file, NfcDevice* dev) {
    bool saved = false;
    NfcVSlixLData* data = &dev->dev_data.nfcv_data.sub_data.slix_l;

    do {
        if(!flipper_format_write_comment_cstr(file, "SLIX-L specific data")) break;
        if(!flipper_format_write_hex(file, "Password Privacy", data->key_privacy, sizeof(data->key_privacy))) break;
        if(!flipper_format_write_hex(file, "Password Destroy", data->key_destroy, sizeof(data->key_destroy))) break;
        if(!flipper_format_write_hex(file, "Password EAS", data->key_eas, sizeof(data->key_eas))) break;
        if(!flipper_format_write_bool(file, "Privacy Mode", &data->privacy, 1)) break;
        saved = true;
    } while(false);

    return saved;
}

bool nfc_device_load_slix_l_data(FlipperFormat* file, NfcDevice* dev) {
    bool parsed = false;
    NfcVSlixLData* data = &dev->dev_data.nfcv_data.sub_data.slix_l;
    memset(data, 0, sizeof(NfcVData));
    
    do {
        if(!flipper_format_read_hex(
               file, "Password Privacy", data->key_privacy, sizeof(data->key_privacy)))
            break;
        if(!flipper_format_read_hex(
               file, "Password Destroy", data->key_destroy, sizeof(data->key_destroy)))
            break;
        if(!flipper_format_read_hex(
               file, "Password EAS", data->key_eas, sizeof(data->key_eas)))
            break;
        if(!flipper_format_read_bool(file, "Privacy Mode", &data->privacy, 1)) break;

        parsed = true;
    } while(false);

    return parsed;
}

static bool nfc_device_save_slix2_data(FlipperFormat* file, NfcDevice* dev) {
    bool saved = false;
    NfcVSlix2Data* data = &dev->dev_data.nfcv_data.sub_data.slix2;

    do {
        if(!flipper_format_write_comment_cstr(file, "SLIX2 specific data")) break;
        if(!flipper_format_write_hex(file, "Password Read", data->key_read, sizeof(data->key_read))) break;
        if(!flipper_format_write_hex(file, "Password Write", data->key_write, sizeof(data->key_write))) break;
        if(!flipper_format_write_hex(file, "Password Privacy", data->key_privacy, sizeof(data->key_privacy))) break;
        if(!flipper_format_write_hex(file, "Password Destroy", data->key_destroy, sizeof(data->key_destroy))) break;
        if(!flipper_format_write_hex(file, "Password EAS", data->key_eas, sizeof(data->key_eas))) break;
        if(!flipper_format_write_bool(file, "Privacy Mode", &data->privacy, 1)) break;
        saved = true;
    } while(false);

    return saved;
}

bool nfc_device_load_slix2_data(FlipperFormat* file, NfcDevice* dev) {
    bool parsed = false;
    NfcVSlix2Data* data = &dev->dev_data.nfcv_data.sub_data.slix2;
    memset(data, 0, sizeof(NfcVData));
    
    do {
        if(!flipper_format_read_hex(
               file, "Password Read", data->key_read, sizeof(data->key_read)))
            break;
        if(!flipper_format_read_hex(
               file, "Password Write", data->key_write, sizeof(data->key_write)))
            break;
        if(!flipper_format_read_hex(
               file, "Password Privacy", data->key_privacy, sizeof(data->key_privacy)))
            break;
        if(!flipper_format_read_hex(
               file, "Password Destroy", data->key_destroy, sizeof(data->key_destroy)))
            break;
        if(!flipper_format_read_hex(
               file, "Password EAS", data->key_eas, sizeof(data->key_eas)))
            break;
        if(!flipper_format_read_bool(file, "Privacy Mode", &data->privacy, 1)) break;

        parsed = true;
    } while(false);

    return parsed;
}

static bool nfc_device_save_nfcv_data(FlipperFormat* file, NfcDevice* dev) {
    bool saved = false;
    NfcVData* data = &dev->dev_data.nfcv_data;

    do {
        uint32_t temp_uint32 = 0;
        uint8_t temp_uint8 = 0;

        if(!flipper_format_write_comment_cstr(file, "Data Storage Format Identifier")) break;
        if(!flipper_format_write_hex(file, "DSFID", &(data->dsfid), 1)) break;
        if(!flipper_format_write_comment_cstr(file, "Application Family Identifier")) break;
        if(!flipper_format_write_hex(file, "AFI", &(data->afi), 1)) break;
        if(!flipper_format_write_hex(file, "IC Reference", &(data->ic_ref), 1)) break;
        temp_uint32 = data->block_num;
        if(!flipper_format_write_comment_cstr(file, "Number of memory blocks, usually 0 to 256")) break;
        if(!flipper_format_write_uint32(file, "Block Count", &temp_uint32, 1)) break;
        if(!flipper_format_write_comment_cstr(file, "Size of a single memory block, usually 4")) break;
        if(!flipper_format_write_hex(file, "Block Size", &(data->block_size), 1)) break;
        if(!flipper_format_write_hex(file, "Data Content", data->data, data->block_num * data->block_size)) break;
        if(!flipper_format_write_comment_cstr(file, "Subtype of this card (0 = ISO15693, 1 = SLIX, 2 = SLIX-S, 3 = SLIX-L, 4 = SLIX2)")) break;
        temp_uint8 = (uint8_t)data->type;
        if(!flipper_format_write_hex(file, "Subtype", &temp_uint8, 1)) break;

        switch(data->type) {
            case NfcVTypePlain:
                if(!flipper_format_write_comment_cstr(file, "End of ISO15693 parameters")) break;
                saved = true;
                break;
            case NfcVTypeSlix:
                saved = nfc_device_save_slix_data(file, dev);
                break;
            case NfcVTypeSlixS:
                saved = nfc_device_save_slix_s_data(file, dev);
                break;
            case NfcVTypeSlixL:
                saved = nfc_device_save_slix_l_data(file, dev);
                break;
            case NfcVTypeSlix2:
                saved = nfc_device_save_slix2_data(file, dev);
                break;
        }
    } while(false);

    return saved;
}

bool nfc_device_load_nfcv_data(FlipperFormat* file, NfcDevice* dev) {
    bool parsed = false;
    NfcVData* data = &dev->dev_data.nfcv_data;

    memset(data, 0, sizeof(NfcVData));
    
    do {
        uint32_t temp_uint32 = 0;
        uint8_t temp_value = 0;

        if(!flipper_format_read_hex(file, "DSFID", &(data->dsfid), 1)) break;
        if(!flipper_format_read_hex(file, "AFI", &(data->afi), 1)) break;
        if(!flipper_format_read_hex(file, "IC Reference", &(data->ic_ref), 1)) break;
        if(!flipper_format_read_uint32(file, "Block Count", &temp_uint32, 1)) break;
        data->block_num = temp_uint32;
        if(!flipper_format_read_hex(file, "Block Size", &(data->block_size), 1)) break;
        if(!flipper_format_read_hex(
               file, "Data Content", data->data, data->block_num * data->block_size))
            break;
        if(!flipper_format_read_hex(file, "Subtype", &temp_value, 1)) break;
        data->type = temp_value;

        switch(data->type) {
            case NfcVTypePlain:
                parsed = true;
                break;
            case NfcVTypeSlix:
                parsed = nfc_device_load_slix_data(file, dev);
                break;
            case NfcVTypeSlixS:
                parsed = nfc_device_load_slix_s_data(file, dev);
                break;
            case NfcVTypeSlixL:
                parsed = nfc_device_load_slix_l_data(file, dev);
                break;
            case NfcVTypeSlix2:
                parsed = nfc_device_load_slix2_data(file, dev);
                break;
        }
    } while(false);

    return parsed;
}

>>>>>>> 013e8815
static bool nfc_device_save_bank_card_data(FlipperFormat* file, NfcDevice* dev) {
    bool saved = false;
    EmvData* data = &dev->dev_data.emv_data;
    uint32_t data_temp = 0;

    do {
        // Write Bank card specific data
        if(!flipper_format_write_comment_cstr(file, "Bank card specific data")) break;
        if(!flipper_format_write_hex(file, "AID", data->aid, data->aid_len)) break;
        if(!flipper_format_write_string_cstr(file, "Name", data->name)) break;
        if(!flipper_format_write_hex(file, "Number", data->number, data->number_len)) break;
        if(data->exp_mon) {
            uint8_t exp_data[2] = {data->exp_mon, data->exp_year};
            if(!flipper_format_write_hex(file, "Exp data", exp_data, sizeof(exp_data))) break;
        }
        if(data->country_code) {
            data_temp = data->country_code;
            if(!flipper_format_write_uint32(file, "Country code", &data_temp, 1)) break;
        }
        if(data->currency_code) {
            data_temp = data->currency_code;
            if(!flipper_format_write_uint32(file, "Currency code", &data_temp, 1)) break;
        }
        saved = true;
    } while(false);

    return saved;
}

bool nfc_device_load_bank_card_data(FlipperFormat* file, NfcDevice* dev) {
    bool parsed = false;
    EmvData* data = &dev->dev_data.emv_data;
    memset(data, 0, sizeof(EmvData));
    uint32_t data_cnt = 0;
    FuriString* temp_str;
    temp_str = furi_string_alloc();

    do {
        // Load essential data
        if(!flipper_format_get_value_count(file, "AID", &data_cnt)) break;
        data->aid_len = data_cnt;
        if(!flipper_format_read_hex(file, "AID", data->aid, data->aid_len)) break;
        if(!flipper_format_read_string(file, "Name", temp_str)) break;
        strlcpy(data->name, furi_string_get_cstr(temp_str), sizeof(data->name));
        if(!flipper_format_get_value_count(file, "Number", &data_cnt)) break;
        data->number_len = data_cnt;
        if(!flipper_format_read_hex(file, "Number", data->number, data->number_len)) break;
        parsed = true;
        // Load optional data
        uint8_t exp_data[2] = {};
        if(flipper_format_read_hex(file, "Exp data", exp_data, 2)) {
            data->exp_mon = exp_data[0];
            data->exp_year = exp_data[1];
        }
        if(flipper_format_read_uint32(file, "Country code", &data_cnt, 1)) {
            data->country_code = data_cnt;
        }
        if(flipper_format_read_uint32(file, "Currency code", &data_cnt, 1)) {
            data->currency_code = data_cnt;
        }
    } while(false);

    furi_string_free(temp_str);
    return parsed;
}

static void nfc_device_write_mifare_classic_block(
    FuriString* block_str,
    MfClassicData* data,
    uint8_t block_num) {
    furi_string_reset(block_str);
    bool is_sec_trailer = mf_classic_is_sector_trailer(block_num);
    if(is_sec_trailer) {
        uint8_t sector_num = mf_classic_get_sector_by_block(block_num);
        MfClassicSectorTrailer* sec_tr = mf_classic_get_sector_trailer_by_sector(data, sector_num);
        // Write key A
        for(size_t i = 0; i < sizeof(sec_tr->key_a); i++) {
            if(mf_classic_is_key_found(data, sector_num, MfClassicKeyA)) {
                furi_string_cat_printf(block_str, "%02X ", sec_tr->key_a[i]);
            } else {
                furi_string_cat_printf(block_str, "?? ");
            }
        }
        // Write Access bytes
        for(size_t i = 0; i < MF_CLASSIC_ACCESS_BYTES_SIZE; i++) {
            if(mf_classic_is_block_read(data, block_num)) {
                furi_string_cat_printf(block_str, "%02X ", sec_tr->access_bits[i]);
            } else {
                furi_string_cat_printf(block_str, "?? ");
            }
        }
        // Write key B
        for(size_t i = 0; i < sizeof(sec_tr->key_b); i++) {
            if(mf_classic_is_key_found(data, sector_num, MfClassicKeyB)) {
                furi_string_cat_printf(block_str, "%02X ", sec_tr->key_b[i]);
            } else {
                furi_string_cat_printf(block_str, "?? ");
            }
        }
    } else {
        // Write data block
        for(size_t i = 0; i < MF_CLASSIC_BLOCK_SIZE; i++) {
            if(mf_classic_is_block_read(data, block_num)) {
                furi_string_cat_printf(block_str, "%02X ", data->block[block_num].value[i]);
            } else {
                furi_string_cat_printf(block_str, "?? ");
            }
        }
    }
    furi_string_trim(block_str);
}

static bool nfc_device_save_mifare_classic_data(FlipperFormat* file, NfcDevice* dev) {
    bool saved = false;
    MfClassicData* data = &dev->dev_data.mf_classic_data;
    FuriString* temp_str;
    temp_str = furi_string_alloc();
    uint16_t blocks = 0;

    // Save Mifare Classic specific data
    do {
        if(!flipper_format_write_comment_cstr(file, "Mifare Classic specific data")) break;

        if(data->type == MfClassicType1k) {
            if(!flipper_format_write_string_cstr(file, "Mifare Classic type", "1K")) break;
            blocks = 64;
        } else if(data->type == MfClassicType4k) {
            if(!flipper_format_write_string_cstr(file, "Mifare Classic type", "4K")) break;
            blocks = 256;
        }
        if(!flipper_format_write_uint32(
               file, "Data format version", &nfc_mifare_classic_data_format_version, 1))
            break;
        if(!flipper_format_write_comment_cstr(
               file, "Mifare Classic blocks, \'??\' means unknown data"))
            break;
        bool block_saved = true;
        FuriString* block_str;
        block_str = furi_string_alloc();
        for(size_t i = 0; i < blocks; i++) {
            furi_string_printf(temp_str, "Block %d", i);
            nfc_device_write_mifare_classic_block(block_str, data, i);
            if(!flipper_format_write_string(file, furi_string_get_cstr(temp_str), block_str)) {
                block_saved = false;
                break;
            }
        }
        furi_string_free(block_str);
        if(!block_saved) break;
        saved = true;
    } while(false);

    furi_string_free(temp_str);
    return saved;
}

static void nfc_device_load_mifare_classic_block(
    FuriString* block_str,
    MfClassicData* data,
    uint8_t block_num) {
    furi_string_trim(block_str);
    MfClassicBlock block_tmp = {};
    bool is_sector_trailer = mf_classic_is_sector_trailer(block_num);
    uint8_t sector_num = mf_classic_get_sector_by_block(block_num);
    uint16_t block_unknown_bytes_mask = 0;

    furi_string_trim(block_str);
    for(size_t i = 0; i < MF_CLASSIC_BLOCK_SIZE; i++) {
        char hi = furi_string_get_char(block_str, 3 * i);
        char low = furi_string_get_char(block_str, 3 * i + 1);
        uint8_t byte = 0;
        if(hex_char_to_uint8(hi, low, &byte)) {
            block_tmp.value[i] = byte;
        } else {
            FURI_BIT_SET(block_unknown_bytes_mask, i);
        }
    }

    if(block_unknown_bytes_mask == 0xffff) {
        // All data is unknown, exit
        return;
    }

    if(is_sector_trailer) {
        MfClassicSectorTrailer* sec_tr_tmp = (MfClassicSectorTrailer*)&block_tmp;
        // Load Key A
        // Key A mask 0b0000000000111111 = 0x003f
        if((block_unknown_bytes_mask & 0x003f) == 0) {
            uint64_t key = nfc_util_bytes2num(sec_tr_tmp->key_a, sizeof(sec_tr_tmp->key_a));
            mf_classic_set_key_found(data, sector_num, MfClassicKeyA, key);
        }
        // Load Access Bits
        // Access bits mask 0b0000001111000000 = 0x03c0
        if((block_unknown_bytes_mask & 0x03c0) == 0) {
            mf_classic_set_block_read(data, block_num, &block_tmp);
        }
        // Load Key B
        // Key B mask 0b1111110000000000 = 0xfc00
        if((block_unknown_bytes_mask & 0xfc00) == 0) {
            uint64_t key = nfc_util_bytes2num(sec_tr_tmp->key_b, sizeof(sec_tr_tmp->key_b));
            mf_classic_set_key_found(data, sector_num, MfClassicKeyB, key);
        }
    } else {
        if(block_unknown_bytes_mask == 0) {
            mf_classic_set_block_read(data, block_num, &block_tmp);
        }
    }
}

static bool nfc_device_load_mifare_classic_data(FlipperFormat* file, NfcDevice* dev) {
    bool parsed = false;
    MfClassicData* data = &dev->dev_data.mf_classic_data;
    FuriString* temp_str;
    uint32_t data_format_version = 0;
    temp_str = furi_string_alloc();
    uint16_t data_blocks = 0;
    memset(data, 0, sizeof(MfClassicData));

    do {
        // Read Mifare Classic type
        if(!flipper_format_read_string(file, "Mifare Classic type", temp_str)) break;
        if(!furi_string_cmp(temp_str, "1K")) {
            data->type = MfClassicType1k;
            data_blocks = 64;
        } else if(!furi_string_cmp(temp_str, "4K")) {
            data->type = MfClassicType4k;
            data_blocks = 256;
        } else {
            break;
        }

        bool old_format = false;
        // Read Mifare Classic format version
        if(!flipper_format_read_uint32(file, "Data format version", &data_format_version, 1)) {
            // Load unread sectors with zero keys access for backward compatability
            if(!flipper_format_rewind(file)) break;
            old_format = true;
        } else {
            if(data_format_version < nfc_mifare_classic_data_format_version) {
                old_format = true;
            }
        }

        // Read Mifare Classic blocks
        bool block_read = true;
        FuriString* block_str;
        block_str = furi_string_alloc();
        for(size_t i = 0; i < data_blocks; i++) {
            furi_string_printf(temp_str, "Block %d", i);
            if(!flipper_format_read_string(file, furi_string_get_cstr(temp_str), block_str)) {
                block_read = false;
                break;
            }
            nfc_device_load_mifare_classic_block(block_str, data, i);
        }
        furi_string_free(block_str);
        if(!block_read) break;

        // Set keys and blocks as unknown for backward compatibility
        if(old_format) {
            data->key_a_mask = 0ULL;
            data->key_b_mask = 0ULL;
            memset(data->block_read_mask, 0, sizeof(data->block_read_mask));
        }

        parsed = true;
    } while(false);

    furi_string_free(temp_str);
    return parsed;
}

static void nfc_device_get_key_cache_file_path(NfcDevice* dev, FuriString* file_path) {
    uint8_t* uid = dev->dev_data.nfc_data.uid;
    uint8_t uid_len = dev->dev_data.nfc_data.uid_len;
    furi_string_set(file_path, NFC_DEVICE_KEYS_FOLDER "/");
    for(size_t i = 0; i < uid_len; i++) {
        furi_string_cat_printf(file_path, "%02X", uid[i]);
    }
    furi_string_cat_printf(file_path, NFC_DEVICE_KEYS_EXTENSION);
}

static bool nfc_device_save_mifare_classic_keys(NfcDevice* dev) {
    FlipperFormat* file = flipper_format_file_alloc(dev->storage);
    MfClassicData* data = &dev->dev_data.mf_classic_data;
    FuriString* temp_str;
    temp_str = furi_string_alloc();

    nfc_device_get_key_cache_file_path(dev, temp_str);
    bool save_success = false;
    do {
        if(!storage_simply_mkdir(dev->storage, NFC_DEVICE_KEYS_FOLDER)) break;
        if(!storage_simply_remove(dev->storage, furi_string_get_cstr(temp_str))) break;
        if(!flipper_format_file_open_always(file, furi_string_get_cstr(temp_str))) break;
        if(!flipper_format_write_header_cstr(file, nfc_keys_file_header, nfc_keys_file_version))
            break;
        if(data->type == MfClassicType1k) {
            if(!flipper_format_write_string_cstr(file, "Mifare Classic type", "1K")) break;
        } else if(data->type == MfClassicType4k) {
            if(!flipper_format_write_string_cstr(file, "Mifare Classic type", "4K")) break;
        }
        if(!flipper_format_write_hex_uint64(file, "Key A map", &data->key_a_mask, 1)) break;
        if(!flipper_format_write_hex_uint64(file, "Key B map", &data->key_b_mask, 1)) break;
        uint8_t sector_num = mf_classic_get_total_sectors_num(data->type);
        bool key_save_success = true;
        for(size_t i = 0; (i < sector_num) && (key_save_success); i++) {
            MfClassicSectorTrailer* sec_tr = mf_classic_get_sector_trailer_by_sector(data, i);
            if(FURI_BIT(data->key_a_mask, i)) {
                furi_string_printf(temp_str, "Key A sector %d", i);
                key_save_success = flipper_format_write_hex(
                    file, furi_string_get_cstr(temp_str), sec_tr->key_a, 6);
            }
            if(!key_save_success) break;
            if(FURI_BIT(data->key_b_mask, i)) {
                furi_string_printf(temp_str, "Key B sector %d", i);
                key_save_success = flipper_format_write_hex(
                    file, furi_string_get_cstr(temp_str), sec_tr->key_b, 6);
            }
        }
        save_success = key_save_success;
    } while(false);

    flipper_format_free(file);
    furi_string_free(temp_str);
    return save_success;
}

bool nfc_device_load_key_cache(NfcDevice* dev) {
    furi_assert(dev);
    FuriString* temp_str;
    temp_str = furi_string_alloc();

    MfClassicData* data = &dev->dev_data.mf_classic_data;
    nfc_device_get_key_cache_file_path(dev, temp_str);
    FlipperFormat* file = flipper_format_file_alloc(dev->storage);

    bool load_success = false;
    do {
        if(storage_common_stat(dev->storage, furi_string_get_cstr(temp_str), NULL) != FSE_OK)
            break;
        if(!flipper_format_file_open_existing(file, furi_string_get_cstr(temp_str))) break;
        uint32_t version = 0;
        if(!flipper_format_read_header(file, temp_str, &version)) break;
        if(furi_string_cmp_str(temp_str, nfc_keys_file_header)) break;
        if(version != nfc_keys_file_version) break;
        if(!flipper_format_read_string(file, "Mifare Classic type", temp_str)) break;
        if(!furi_string_cmp(temp_str, "1K")) {
            data->type = MfClassicType1k;
        } else if(!furi_string_cmp(temp_str, "4K")) {
            data->type = MfClassicType4k;
        } else {
            break;
        }
        if(!flipper_format_read_hex_uint64(file, "Key A map", &data->key_a_mask, 1)) break;
        if(!flipper_format_read_hex_uint64(file, "Key B map", &data->key_b_mask, 1)) break;
        uint8_t sectors = mf_classic_get_total_sectors_num(data->type);
        bool key_read_success = true;
        for(size_t i = 0; (i < sectors) && (key_read_success); i++) {
            MfClassicSectorTrailer* sec_tr = mf_classic_get_sector_trailer_by_sector(data, i);
            if(FURI_BIT(data->key_a_mask, i)) {
                furi_string_printf(temp_str, "Key A sector %d", i);
                key_read_success = flipper_format_read_hex(
                    file, furi_string_get_cstr(temp_str), sec_tr->key_a, 6);
            }
            if(!key_read_success) break;
            if(FURI_BIT(data->key_b_mask, i)) {
                furi_string_printf(temp_str, "Key B sector %d", i);
                key_read_success = flipper_format_read_hex(
                    file, furi_string_get_cstr(temp_str), sec_tr->key_b, 6);
            }
        }
        load_success = key_read_success;
    } while(false);

    furi_string_free(temp_str);
    flipper_format_free(file);

    return load_success;
}

void nfc_device_set_name(NfcDevice* dev, const char* name) {
    furi_assert(dev);

    strlcpy(dev->dev_name, name, NFC_DEV_NAME_MAX_LEN);
}

static void nfc_device_get_path_without_ext(FuriString* orig_path, FuriString* shadow_path) {
    // TODO: this won't work if there is ".nfc" anywhere in the path other than
    // at the end
    size_t ext_start = furi_string_search(orig_path, NFC_APP_EXTENSION);
    furi_string_set_n(shadow_path, orig_path, 0, ext_start);
}

static void nfc_device_get_shadow_path(FuriString* orig_path, FuriString* shadow_path) {
    nfc_device_get_path_without_ext(orig_path, shadow_path);
    furi_string_cat_printf(shadow_path, "%s", NFC_APP_SHADOW_EXTENSION);
}

bool nfc_device_save(NfcDevice* dev, const char* dev_name) {
    furi_assert(dev);

    bool saved = false;
    FlipperFormat* file = flipper_format_file_alloc(dev->storage);
    FuriHalNfcDevData* data = &dev->dev_data.nfc_data;
    FuriString* temp_str;
    temp_str = furi_string_alloc();

    do {
        // Create nfc directory if necessary
        if(!storage_simply_mkdir(dev->storage, NFC_APP_FOLDER)) break;
        // First remove nfc device file if it was saved
        furi_string_printf(temp_str, "%s", dev_name);
        // Open file
        if(!flipper_format_file_open_always(file, furi_string_get_cstr(temp_str))) break;
        // Write header
        if(!flipper_format_write_header_cstr(file, nfc_file_header, nfc_file_version)) break;
        // Write nfc device type
        if(!flipper_format_write_comment_cstr(
<<<<<<< HEAD
               file, "Nfc device type can be UID, Mifare Ultralight, Mifare Classic, Bank card"))
=======
               file, "Nfc device type can be UID, Mifare Ultralight, Mifare Classic or ISO15693"))
>>>>>>> 013e8815
            break;
        nfc_device_prepare_format_string(dev, temp_str);
        if(!flipper_format_write_string(file, "Device type", temp_str)) break;
        // Write UID
        if(!flipper_format_write_comment_cstr(file, "UID is common for all formats"))
            break;
        if(!flipper_format_write_hex(file, "UID", data->uid, data->uid_len)) break;

        if(dev->format != NfcDeviceSaveFormatNfcV) {
            // Write ATQA, SAK
            if(!flipper_format_write_comment_cstr(file, "ISO14443 specific fields"))
                break;
            if(!flipper_format_write_hex(file, "ATQA", data->atqa, 2)) break;
            if(!flipper_format_write_hex(file, "SAK", &data->sak, 1)) break;
        }
        // Save more data if necessary
        if(dev->format == NfcDeviceSaveFormatMifareUl) {
            if(!nfc_device_save_mifare_ul_data(file, dev)) break;
        } else if(dev->format == NfcDeviceSaveFormatMifareDesfire) {
            if(!nfc_device_save_mifare_df_data(file, dev)) break;
<<<<<<< HEAD
=======
        } else if(dev->format == NfcDeviceSaveFormatNfcV) {
            if(!nfc_device_save_nfcv_data(file, dev)) break;
>>>>>>> 013e8815
        } else if(dev->format == NfcDeviceSaveFormatBankCard) {
            if(!nfc_device_save_bank_card_data(file, dev)) break;
        } else if(dev->format == NfcDeviceSaveFormatMifareClassic) {
            // Save data
            if(!nfc_device_save_mifare_classic_data(file, dev)) break;
            // Save keys cache
            if(!nfc_device_save_mifare_classic_keys(dev)) break;
        }
        saved = true;
    } while(0);

    if(!saved) {
        dialog_message_show_storage_error(dev->dialogs, "Can not save\nkey file");
    }
    furi_string_free(temp_str);
    flipper_format_free(file);
    return saved;
}

bool nfc_device_save_shadow(NfcDevice* dev, const char* path) {
    dev->shadow_file_exist = true;
    // Replace extension from .nfc to .shd if necessary
    FuriString* orig_path = furi_string_alloc();
    furi_string_set_str(orig_path, path);
    FuriString* shadow_path = furi_string_alloc();
    nfc_device_get_shadow_path(orig_path, shadow_path);

    bool file_saved = nfc_device_save(dev, furi_string_get_cstr(shadow_path));
    furi_string_free(orig_path);
    furi_string_free(shadow_path);

    return file_saved;
}

static bool nfc_device_load_data(NfcDevice* dev, FuriString* path, bool show_dialog) {
    bool parsed = false;
    FlipperFormat* file = flipper_format_file_alloc(dev->storage);
    FuriHalNfcDevData* data = &dev->dev_data.nfc_data;
    uint32_t data_cnt = 0;
    FuriString* temp_str;
    temp_str = furi_string_alloc();
    bool deprecated_version = false;

    if(dev->loading_cb) {
        dev->loading_cb(dev->loading_cb_ctx, true);
    }

    do {
        // Check existance of shadow file
        nfc_device_get_shadow_path(path, temp_str);
        dev->shadow_file_exist =
            storage_common_stat(dev->storage, furi_string_get_cstr(temp_str), NULL) == FSE_OK;
        // Open shadow file if it exists. If not - open original
        if(dev->shadow_file_exist) {
            if(!flipper_format_file_open_existing(file, furi_string_get_cstr(temp_str))) break;
        } else {
            if(!flipper_format_file_open_existing(file, furi_string_get_cstr(path))) break;
        }
        // Read and verify file header
        uint32_t version = 0;
        if(!flipper_format_read_header(file, temp_str, &version)) break;
        if(furi_string_cmp_str(temp_str, nfc_file_header) || (version != nfc_file_version)) {
            deprecated_version = true;
            break;
        }
        // Read Nfc device type
        if(!flipper_format_read_string(file, "Device type", temp_str)) break;
        if(!nfc_device_parse_format_string(dev, temp_str)) break;
        // Read and parse UID, ATQA and SAK
        if(!flipper_format_get_value_count(file, "UID", &data_cnt)) break;
        if(!(data_cnt == 4 || data_cnt == 7 || data_cnt == 8)) break;
        data->uid_len = data_cnt;
        if(!flipper_format_read_hex(file, "UID", data->uid, data->uid_len)) break;
        if(dev->format != NfcDeviceSaveFormatNfcV) {
            if(!flipper_format_read_hex(file, "ATQA", data->atqa, 2)) break;
            if(!flipper_format_read_hex(file, "SAK", &data->sak, 1)) break;
        }
        // Load CUID
        uint8_t* cuid_start = data->uid;
        if(data->uid_len == 7) {
            cuid_start = &data->uid[3];
        }
        data->cuid = (cuid_start[0] << 24) | (cuid_start[1] << 16) | (cuid_start[2] << 8) |
                     (cuid_start[3]);
        // Parse other data
        if(dev->format == NfcDeviceSaveFormatMifareUl) {
            if(!nfc_device_load_mifare_ul_data(file, dev)) break;
        } else if(dev->format == NfcDeviceSaveFormatMifareClassic) {
            if(!nfc_device_load_mifare_classic_data(file, dev)) break;
        } else if(dev->format == NfcDeviceSaveFormatMifareDesfire) {
            if(!nfc_device_load_mifare_df_data(file, dev)) break;
        } else if(dev->format == NfcDeviceSaveFormatNfcV) {
            if(!nfc_device_load_nfcv_data(file, dev)) break;
        } else if(dev->format == NfcDeviceSaveFormatBankCard) {
            if(!nfc_device_load_bank_card_data(file, dev)) break;
        }
        parsed = true;
    } while(false);

    if(dev->loading_cb) {
        dev->loading_cb(dev->loading_cb_ctx, false);
    }

    if((!parsed) && (show_dialog)) {
        if(deprecated_version) {
            dialog_message_show_storage_error(dev->dialogs, "File format deprecated");
        } else {
            dialog_message_show_storage_error(dev->dialogs, "Can not parse\nfile");
        }
    }

    furi_string_free(temp_str);
    flipper_format_free(file);
    return parsed;
}

bool nfc_device_load(NfcDevice* dev, const char* file_path, bool show_dialog) {
    furi_assert(dev);
    furi_assert(file_path);

    // Load device data
    furi_string_set(dev->load_path, file_path);
    bool dev_load = nfc_device_load_data(dev, dev->load_path, show_dialog);
    if(dev_load) {
        // Set device name
        FuriString* filename;
        filename = furi_string_alloc();
        path_extract_filename_no_ext(file_path, filename);
        nfc_device_set_name(dev, furi_string_get_cstr(filename));
        furi_string_free(filename);
    }

    return dev_load;
}

bool nfc_file_select(NfcDevice* dev) {
    furi_assert(dev);

    // Input events and views are managed by file_browser
    FuriString* nfc_app_folder;
    nfc_app_folder = furi_string_alloc_set(NFC_APP_FOLDER);

    const DialogsFileBrowserOptions browser_options = {
        .extension = NFC_APP_EXTENSION,
        .skip_assets = true,
        .icon = &I_Nfc_10px,
        .hide_ext = true,
        .item_loader_callback = NULL,
        .item_loader_context = NULL,
    };

    bool res =
        dialog_file_browser_show(dev->dialogs, dev->load_path, dev->load_path, &browser_options);

    furi_string_free(nfc_app_folder);
    if(res) {
        FuriString* filename;
        filename = furi_string_alloc();
        path_extract_filename(dev->load_path, filename, true);
        strncpy(dev->dev_name, furi_string_get_cstr(filename), NFC_DEV_NAME_MAX_LEN);
        res = nfc_device_load_data(dev, dev->load_path, true);
        if(res) {
            nfc_device_set_name(dev, dev->dev_name);
        }
        furi_string_free(filename);
    }

    return res;
}

void nfc_device_data_clear(NfcDeviceData* dev_data) {
    if(dev_data->protocol == NfcDeviceProtocolMifareDesfire) {
        mf_df_clear(&dev_data->mf_df_data);
    } else if(dev_data->protocol == NfcDeviceProtocolMifareClassic) {
        memset(&dev_data->mf_classic_data, 0, sizeof(MfClassicData));
    } else if(dev_data->protocol == NfcDeviceProtocolMifareUl) {
        mf_ul_reset(&dev_data->mf_ul_data);
    } else if(dev_data->protocol == NfcDeviceProtocolEMV) {
        memset(&dev_data->emv_data, 0, sizeof(EmvData));
    }
    memset(&dev_data->nfc_data, 0, sizeof(FuriHalNfcDevData));
    dev_data->protocol = NfcDeviceProtocolUnknown;
    furi_string_reset(dev_data->parsed_data);
}

void nfc_device_clear(NfcDevice* dev) {
    furi_assert(dev);

    nfc_device_set_name(dev, "");
    nfc_device_data_clear(&dev->dev_data);
    dev->format = NfcDeviceSaveFormatUid;
    furi_string_reset(dev->load_path);
}

bool nfc_device_delete(NfcDevice* dev, bool use_load_path) {
    furi_assert(dev);

    bool deleted = false;
    FuriString* file_path;
    file_path = furi_string_alloc();

    do {
        // Delete original file
        if(use_load_path && !furi_string_empty(dev->load_path)) {
            furi_string_set(file_path, dev->load_path);
        } else {
            furi_string_printf(
                file_path, "%s/%s%s", NFC_APP_FOLDER, dev->dev_name, NFC_APP_EXTENSION);
        }
        if(!storage_simply_remove(dev->storage, furi_string_get_cstr(file_path))) break;
        // Delete shadow file if it exists
        if(dev->shadow_file_exist) {
            if(use_load_path && !furi_string_empty(dev->load_path)) {
                nfc_device_get_shadow_path(dev->load_path, file_path);
            } else {
                furi_string_printf(
                    file_path, "%s/%s%s", NFC_APP_FOLDER, dev->dev_name, NFC_APP_SHADOW_EXTENSION);
            }
            if(!storage_simply_remove(dev->storage, furi_string_get_cstr(file_path))) break;
        }
        deleted = true;
    } while(0);

    if(!deleted) {
        dialog_message_show_storage_error(dev->dialogs, "Can not remove file");
    }

    furi_string_free(file_path);
    return deleted;
}

bool nfc_device_restore(NfcDevice* dev, bool use_load_path) {
    furi_assert(dev);
    furi_assert(dev->shadow_file_exist);

    bool restored = false;
    FuriString* path;

    path = furi_string_alloc();

    do {
        if(use_load_path && !furi_string_empty(dev->load_path)) {
            nfc_device_get_shadow_path(dev->load_path, path);
        } else {
            furi_string_printf(
                path, "%s/%s%s", NFC_APP_FOLDER, dev->dev_name, NFC_APP_SHADOW_EXTENSION);
        }
        if(!storage_simply_remove(dev->storage, furi_string_get_cstr(path))) break;
        dev->shadow_file_exist = false;
        if(use_load_path && !furi_string_empty(dev->load_path)) {
            furi_string_set(path, dev->load_path);
        } else {
            furi_string_printf(path, "%s/%s%s", NFC_APP_FOLDER, dev->dev_name, NFC_APP_EXTENSION);
        }
        if(!nfc_device_load_data(dev, path, true)) break;
        restored = true;
    } while(0);

    furi_string_free(path);
    return restored;
}

void nfc_device_set_loading_callback(NfcDevice* dev, NfcLoadingCallback callback, void* context) {
    furi_assert(dev);

    dev->loading_cb = callback;
    dev->loading_cb_ctx = context;
}<|MERGE_RESOLUTION|>--- conflicted
+++ resolved
@@ -650,8 +650,6 @@
     return parsed;
 }
 
-<<<<<<< HEAD
-=======
 static bool nfc_device_save_slix_data(FlipperFormat* file, NfcDevice* dev) {
     bool saved = false;
     NfcVSlixData* data = &dev->dev_data.nfcv_data.sub_data.slix;
@@ -904,7 +902,6 @@
     return parsed;
 }
 
->>>>>>> 013e8815
 static bool nfc_device_save_bank_card_data(FlipperFormat* file, NfcDevice* dev) {
     bool saved = false;
     EmvData* data = &dev->dev_data.emv_data;
@@ -1323,11 +1320,7 @@
         if(!flipper_format_write_header_cstr(file, nfc_file_header, nfc_file_version)) break;
         // Write nfc device type
         if(!flipper_format_write_comment_cstr(
-<<<<<<< HEAD
-               file, "Nfc device type can be UID, Mifare Ultralight, Mifare Classic, Bank card"))
-=======
                file, "Nfc device type can be UID, Mifare Ultralight, Mifare Classic or ISO15693"))
->>>>>>> 013e8815
             break;
         nfc_device_prepare_format_string(dev, temp_str);
         if(!flipper_format_write_string(file, "Device type", temp_str)) break;
@@ -1348,11 +1341,8 @@
             if(!nfc_device_save_mifare_ul_data(file, dev)) break;
         } else if(dev->format == NfcDeviceSaveFormatMifareDesfire) {
             if(!nfc_device_save_mifare_df_data(file, dev)) break;
-<<<<<<< HEAD
-=======
         } else if(dev->format == NfcDeviceSaveFormatNfcV) {
             if(!nfc_device_save_nfcv_data(file, dev)) break;
->>>>>>> 013e8815
         } else if(dev->format == NfcDeviceSaveFormatBankCard) {
             if(!nfc_device_save_bank_card_data(file, dev)) break;
         } else if(dev->format == NfcDeviceSaveFormatMifareClassic) {
