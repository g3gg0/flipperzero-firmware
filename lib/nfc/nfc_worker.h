--- conflicted
+++ resolved
@@ -69,15 +69,9 @@
     NfcWorkerEventDetectReaderMfkeyCollected,
 
     // Mifare Ultralight events
-<<<<<<< HEAD
-    NfcWorkerEventMfUltralightPassKey,
-    NfcWorkerEventNfcVPassKey, // NFC worker requesting manual key
-
-=======
     NfcWorkerEventMfUltralightPassKey, // NFC worker requesting manual key
     NfcWorkerEventMfUltralightPwdAuth, // Reader sent auth command
->>>>>>> 0cddd78f
-} NfcWorkerEvent;
+    NfcWorkerEventNfcVPassKey, // NFC worker requesting manual key} NfcWorkerEvent;
 
 typedef bool (*NfcWorkerCallback)(NfcWorkerEvent event, void* context);
 
