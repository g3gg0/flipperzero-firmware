#pragma once

#include "nfc_device.h"

typedef struct NfcWorker NfcWorker;

typedef enum {
    // Init states
    NfcWorkerStateNone,
    NfcWorkerStateReady,
    // Main worker states
    NfcWorkerStateRead,
    NfcWorkerStateUidEmulate,
    NfcWorkerStateMfUltralightEmulate,
    NfcWorkerStateMfClassicEmulate,
    NfcWorkerStateMfClassicWrite,
    NfcWorkerStateMfClassicUpdate,
    NfcWorkerStateReadMfUltralightReadAuth,
    NfcWorkerStateMfClassicDictAttack,
    NfcWorkerStateAnalyzeReader,
    NfcWorkerStateNfcVEmulate,
    NfcWorkerStateNfcVUnlock,
    NfcWorkerStateNfcVUnlockAndSave,
    // Debug
    NfcWorkerStateEmulateApdu,
    NfcWorkerStateField,
    // Transition
    NfcWorkerStateStop,
} NfcWorkerState;

typedef enum {
    // Reserve first 50 events for application events
    NfcWorkerEventReserved = 50,

    // Nfc read events
    NfcWorkerEventReadUidNfcB,
    NfcWorkerEventReadUidNfcV,
    NfcWorkerEventReadUidNfcF,
    NfcWorkerEventReadUidNfcA,
    NfcWorkerEventReadMfUltralight,
    NfcWorkerEventReadMfDesfire,
    NfcWorkerEventReadMfClassicDone,
    NfcWorkerEventReadMfClassicLoadKeyCache,
    NfcWorkerEventReadMfClassicDictAttackRequired,
    NfcWorkerEventReadNfcV,
    NfcWorkerEventReadBankCard,
    NfcWorkerEventReadPassport,

    // Nfc worker common events
    NfcWorkerEventSuccess,
    NfcWorkerEventFail,
    NfcWorkerEventAborted,
    NfcWorkerEventCardDetected,
    NfcWorkerEventNoCardDetected,
    NfcWorkerEventWrongCardDetected,

    // Read Mifare Classic events
    NfcWorkerEventNoDictFound,
    NfcWorkerEventNewSector,
    NfcWorkerEventNewDictKeyBatch,
    NfcWorkerEventFoundKeyA,
    NfcWorkerEventFoundKeyB,

    // Write Mifare Classic events
    NfcWorkerEventWrongCard,

    // Detect Reader events
    NfcWorkerEventDetectReaderDetected,
    NfcWorkerEventDetectReaderLost,
    NfcWorkerEventDetectReaderMfkeyCollected,

    // Mifare Ultralight events
<<<<<<< HEAD
    NfcWorkerEventMfUltralightPassKey, // NFC worker requesting manual key
    NfcWorkerEventMfUltralightPwdAuth, // Reader sent auth command
=======
    NfcWorkerEventMfUltralightPassKey,
    NfcWorkerEventNfcVPassKey, // NFC worker requesting manual key
>>>>>>> 013e8815

} NfcWorkerEvent;

typedef bool (*NfcWorkerCallback)(NfcWorkerEvent event, void* context);

NfcWorker* nfc_worker_alloc();

NfcWorkerState nfc_worker_get_state(NfcWorker* nfc_worker);

void* nfc_worker_get_event_data(NfcWorker* nfc_worker);

void nfc_worker_free(NfcWorker* nfc_worker);

void nfc_worker_start(
    NfcWorker* nfc_worker,
    NfcWorkerState state,
    NfcDeviceData* dev_data,
    NfcWorkerCallback callback,
    void* context);

void nfc_worker_stop(NfcWorker* nfc_worker);
void nfc_worker_nfcv_unlock(NfcWorker* nfc_worker);
void nfc_worker_emulate_nfcv(NfcWorker* nfc_worker);<|MERGE_RESOLUTION|>--- conflicted
+++ resolved
@@ -70,13 +70,9 @@
     NfcWorkerEventDetectReaderMfkeyCollected,
 
     // Mifare Ultralight events
-<<<<<<< HEAD
     NfcWorkerEventMfUltralightPassKey, // NFC worker requesting manual key
     NfcWorkerEventMfUltralightPwdAuth, // Reader sent auth command
-=======
-    NfcWorkerEventMfUltralightPassKey,
     NfcWorkerEventNfcVPassKey, // NFC worker requesting manual key
->>>>>>> 013e8815
 
 } NfcWorkerEvent;
 
