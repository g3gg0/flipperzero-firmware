Import("env")

env.Append(
    LINT_SOURCES=[
        "lib/app-scened-template",
        "lib/digital_signal",
        "lib/drivers",
        "lib/flipper_format",
        "lib/infrared",
        "lib/nfc",
        "lib/one_wire",
        "lib/ST25RFAL002",
        "lib/subghz",
        "lib/toolbox",
        "lib/u8g2",
        "lib/update_util",
        "lib/print",
    ],
    SDK_HEADERS=[
<<<<<<< HEAD
        File("#/lib/one_wire/one_wire_host_timing.h"),
        File("#/lib/one_wire/one_wire_host.h"),
        File("#/lib/one_wire/one_wire_slave.h"),
        File("#/lib/one_wire/one_wire_device.h"),
        File("#/lib/one_wire/ibutton/ibutton_worker.h"),
        File("#/lib/one_wire/maxim_crc.h"),
        File("#/lib/u8g2/u8g2.h"),
=======
        File("one_wire/one_wire_host_timing.h"),
        File("one_wire/one_wire_host.h"),
        File("one_wire/one_wire_slave.h"),
        File("one_wire/one_wire_device.h"),
        File("one_wire/ibutton/ibutton_worker.h"),
        File("one_wire/maxim_crc.h"),
>>>>>>> 0652830c
    ],
)

env.Append(
    CPPPATH=[
        "#/",
        "#/lib",  # TODO: remove!
        "#/lib/mlib",
        # Ugly hack
        Dir("../assets/compiled"),
    ],
    CPPDEFINES=[
        '"M_MEMORY_FULL(x)=abort()"',
    ],
)


# drivers
# fatfs
# flipper_format
# infrared
# littlefs
# subghz
# toolbox
# misc
#    digital_signal
#    fnv1a-hash
#    micro-ecc
#    microtar
#    nfc
#    one_wire
#    qrcode
#    u8g2
#    update_util
#    heatshrink
#    nanopb
# apps
#    app-scened-template
#    callback-connector
#    app-template


libs = env.BuildModules(
    [
        "STM32CubeWB",
        "freertos",
        "print",
        "microtar",
        "toolbox",
        "ST25RFAL002",
        "libusb_stm32",
        "drivers",
        "fatfs",
        "flipper_format",
        "infrared",
        "littlefs",
        "mbedtls",
        "subghz",
        "nfc",
        "appframe",
        "misc",
        "lfrfid",
        "flipper_application",
    ],
)

Return("libs")<|MERGE_RESOLUTION|>--- conflicted
+++ resolved
@@ -17,22 +17,13 @@
         "lib/print",
     ],
     SDK_HEADERS=[
-<<<<<<< HEAD
-        File("#/lib/one_wire/one_wire_host_timing.h"),
-        File("#/lib/one_wire/one_wire_host.h"),
-        File("#/lib/one_wire/one_wire_slave.h"),
-        File("#/lib/one_wire/one_wire_device.h"),
-        File("#/lib/one_wire/ibutton/ibutton_worker.h"),
-        File("#/lib/one_wire/maxim_crc.h"),
-        File("#/lib/u8g2/u8g2.h"),
-=======
         File("one_wire/one_wire_host_timing.h"),
         File("one_wire/one_wire_host.h"),
         File("one_wire/one_wire_slave.h"),
         File("one_wire/one_wire_device.h"),
         File("one_wire/ibutton/ibutton_worker.h"),
         File("one_wire/maxim_crc.h"),
->>>>>>> 0652830c
+        File("#/lib/u8g2/u8g2.h"),
     ],
 )
 
