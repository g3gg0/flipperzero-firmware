Import("ENV")


ENV.AppendUnique(
    CFLAGS=[
        "-std=gnu17",
    ],
    CXXFLAGS=[
        "-std=c++17",
        "-fno-rtti",
        "-fno-use-cxa-atexit",
        "-fno-exceptions",
        "-fno-threadsafe-statics",
        "-ftemplate-depth=4096",
    ],
    CCFLAGS=[
        "-mcpu=cortex-m4",
        "-mfloat-abi=hard",
        "-mfpu=fpv4-sp-d16",
        "-mthumb",
        # "-MMD",
        # "-MP",
        "-Wall",
        # "-Wextra",
        # "-Werror",
        "-Wno-address-of-packed-member",
        "-Wimplicit-function-declaration",
        "-Wbuiltin-declaration-mismatch",
        "-Wredundant-decls",
        "-Wdouble-promotion",
        "-Wchar-subscripts",
        "-fdata-sections",
        "-ffunction-sections",
        "-fsingle-precision-constant",
        "-fno-math-errno",
        # Generates .su files with stack usage information
        # "-fstack-usage",
        "-g",
<<<<<<< HEAD
        "-Wno-unused-parameter",
        "-Wno-type-limits",
        "-Wno-unused-variable",
        # "-Wno-stringop-overread",
        # "-Wno-stringop-overflow",
=======
>>>>>>> 0b1f573a
    ],
    CPPDEFINES=[
        "_GNU_SOURCE",
    ],
    LINKFLAGS=[
        "-mcpu=cortex-m4",
        "-mfloat-abi=hard",
        "-mfpu=fpv4-sp-d16",
        "-mlittle-endian",
        "-mthumb",
    ],
)<|MERGE_RESOLUTION|>--- conflicted
+++ resolved
@@ -36,14 +36,11 @@
         # Generates .su files with stack usage information
         # "-fstack-usage",
         "-g",
-<<<<<<< HEAD
         "-Wno-unused-parameter",
         "-Wno-type-limits",
         "-Wno-unused-variable",
         # "-Wno-stringop-overread",
         # "-Wno-stringop-overflow",
-=======
->>>>>>> 0b1f573a
     ],
     CPPDEFINES=[
         "_GNU_SOURCE",
