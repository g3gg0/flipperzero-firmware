--- conflicted
+++ resolved
@@ -12,15 +12,11 @@
 
 Self-update package (update from microSD) - `flipper-z-f7-update-(version).zip` or download `.tgz` for iOS mobile app / qFlipper
 
-<<<<<<< HEAD
-Update using qFlipper (1.2.0-rc1) is now possible with `.tgz` update package! Also you can use Web Updater or self-update package.
+Update using qFlipper (1.2.0) is now possible with `.tgz` update package! Also you can use Web Updater or self-update package.
 
 
 ## Support unleashed (Not RM) so unleashed team can develop new features
 * ETH/BSC/ERC20-Tokens: `0xFebF1bBc8229418FF2408C07AF6Afa49152fEc6a`
 * BTC: `bc1q0np836jk9jwr4dd7p6qv66d04vamtqkxrecck9`
 * DOGE: `D6R6gYgBn5LwTNmPyvAQR6bZ9EtGgFCpvv`
-* LTC: `ltc1q3ex4ejkl0xpx3znwrmth4lyuadr5qgv8tmq8z9`
-=======
-Update using qFlipper (1.2.0) is now possible with `.tgz` update package! Also you can use Web Updater or self-update package.
->>>>>>> 60242cd7
+* LTC: `ltc1q3ex4ejkl0xpx3znwrmth4lyuadr5qgv8tmq8z9`