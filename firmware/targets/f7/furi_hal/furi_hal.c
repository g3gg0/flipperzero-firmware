--- conflicted
+++ resolved
@@ -60,16 +60,6 @@
 
     furi_hal_crypto_init();
 
-<<<<<<< HEAD
-    // USB
-#ifndef FURI_RAM_EXEC
-    // TODO: call furi_hal_memory_init before furi_hal_usb_init, to get more memory
-    furi_hal_usb_init();
-    FURI_LOG_I(TAG, "USB OK");
-#endif
-
-=======
->>>>>>> 8224d202
     furi_hal_i2c_init();
 
     // High Level
@@ -89,12 +79,6 @@
     furi_hal_nfc_init();
     furi_hal_rfid_init();
 #endif
-<<<<<<< HEAD
-    furi_hal_bt_init();
-    furi_hal_memory_init(); // must be called after furi_hal_bt_init
-    furi_hal_compress_icon_init();
-=======
->>>>>>> 8224d202
 
     // FatFS driver initialization
     MX_FATFS_Init();
