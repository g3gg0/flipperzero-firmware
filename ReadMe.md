<<<<<<< HEAD
<h2>

[Join THE Flipper Uncensored Discord](https://discord.gg/gF2bBUzAFe) & [support us if you like what you see](https://github.com/RogueMaster/flipperzero-firmware-wPlugins/blob/420/SUPPORT.md)! 😄🚀💸</h2>
<table><tr><td width="75%">

#### Thank you to all the supporters; this firmware is a fork of [Unleashed/xMasterX](https://github.com/Eng1n33r/flipperzero-firmware) & the main Flipper Devices FW! I will try to keep active development and updates from both in this build along with any other projects that can be found to be useful to the community. I try to keep this FW build the most cutting edge with updates from both and updates from active community projects. All features and projects pulled are listed in expandable sections below. Please do [support us](https://github.com/RogueMaster/flipperzero-firmware-wPlugins/blob/420/SUPPORT.md) and/or [xMasterX](https://github.com/Eng1n33r/flipperzero-firmware)! Everyone gives much of their uncompensated free time to ensure the success of the Flipper Zero!

</td><td><center><a href="https://github.com/Eng1n33r/flipperzero-firmware" target="_blank"><img src="https://user-images.githubusercontent.com/10697207/186202043-26947e28-b1cc-459a-8f20-ffcc7fc0c71c.png" align="center" alt="fzCUSTOM" border="0" width="95%" height="95%"></a></center></td></tr></table>

<b>Latest Updates:</b>

- To avoid Application errors and duplicates, delete /ext/apps before doing the RM firmware update
- Known Issues:	 `Chess`, `Tanks` & `Chip8` (No Controls)
- Last Synced/Checked [Unleashed/xMasterX](https://github.com/Eng1n33r/flipperzero-firmware), changes in [changelog](https://github.com/RogueMaster/flipperzero-firmware-wPlugins/blob/420/CHANGELOG.md): `2022-09-22 19:22 GMT`/`2022-09-23 00:32 GMT`
- Last Synced/Checked [OFW](https://github.com/flipperdevices/flipperzero-firmware), changes in [commits](https://github.com/flipperdevices/flipperzero-firmware/commits/dev): `2022-09-22 17:15 GMT`/`2022-09-23 00:32 GMT`
- Assets: Includes New Dolphin Animations: [Shar!ngan (By Haseo)]
- Added [Ceasar Cipher (By panki27)](https://github.com/panki27/caesar-cipher)
- Assets: Includes New Dolphin Animations: [Lions Roar (By qqMajiKpp)]
- Actually updated to [Quiet Frequency Analyzer (By Himura2la)](https://github.com/ClusterM/flipperzero-firmware/pull/1)
- Added PR [Remove unused headers (In power.c) #1751 (By kowalski7cc)](https://github.com/flipperdevices/flipperzero-firmware/pull/1751)
- Assets: Includes New Dolphin Animations: [0ne Pi3ce (By Haseo)]
- Assets: Includes New Dolphin Animations: [Calcifier & Last Unicorn (By NeonKodama)]
- Assets: Includes New Dolphin Animations: [Jiji Milk (By NeonKodama)]
- Assets: Includes New Dolphin Animations: [Kam3Ham3Ha (By RogueMaster)]
- Assets: Includes New Dolphin Animations: [M3gamanZ3r0 Battle (By RogueMaster)]
- Assets: Includes New Dolphin Animations: [OP G3ar 4 (By RogueMaster)]
- Assets: Includes New Dolphin Animations: [Kirbs (By RogueMaster)]
- Assets: Includes New Dolphin Animations: [Kirbs Confused (By RogueMaster)]
- Assets: Includes New Dolphin Animations: [Z3lda 0h (By RogueMaster)]
- Assets: Includes New Dolphin Animations: [Init D Water (By RogueMaster)]
- Assets: Includes New Dolphin Animations: [Hexadecimal (By RogueMaster)]
- Assets: Includes New Dolphin Animations: [Halloween (By RogueMaster)]
- Assets: Includes New Dolphin Animations: [Rekall (By Kuronons)]
- Assets: Includes New Dolphin Animations: [Stick Fight (By Sasquach)]

<details>
  <summary><B>TO DO</b></summary><br/>

- Settings: Rename from SD `dolphin/name.txt` [(Thanks to E_Surge)](https://github.com/RogueMaster/flipperzero-firmware-wPlugins/pull/259)
- Lost To Faps: Settings: Favorite Game by holding UP on Desktop [Thanks to gotnull](https://github.com/RogueMaster/flipperzero-firmware-wPlugins/pull/57)
- Lost To Faps: Settings: Hold Down for Games Menu [(Thanks to ESurge)](https://github.com/ESurge/flipperzero-firmware-wPlugins)
- Moved SubGHz Remote to FAP App (Not Working, So Reverted To Internal)
- Moved GPIO to FAP App (Not Working, So Reverted To Internal)
- Moved Infrared to FAP App (Not Working, So Reverted To Internal)

</details>

<table width="100%" border="0" cellspacing="0">
  <tr> <td colspan=2> <h3>This software is for experimental purposes only and is not meant for any illegal activity/purposes. We do not condone illegal activity and strongly encourage keeping transmissions to legal/valid uses allowed by law.</h3> </td> </tr>
  <tr> <td>
<br><b>FLASH STOCK FIRST BEFORE UPDATING TO CUSTOM FIRMWARE<b>

<details>
  <summary><B>HOW TOs</b></summary><br/>
  
- [HERE IS A GUIDE FOR INSTALL (BY PINGYWON)](https://flipper.pingywon.com/)
- [HERE IS A NOOB GUIDE TO FLASH AND UNLOCK (BY interestingsoup)](https://interestingsoup.com/n00b-guide-flashing-flipper-zero-to-rougemaster/)
- [How to install firmware](https://github.com/RogueMaster/flipperzero-firmware-wPlugins/blob/420/documentation/HowToInstall.md)
- [How to build firmware](https://github.com/RogueMaster/flipperzero-firmware-wPlugins/blob/420/documentation/HowToBuild.md)
- [How to change Flipper name](https://github.com/RogueMaster/flipperzero-firmware/blob/420/documentation/CustomFlipperName.md)
- [How to use: NRF24 plugins](https://github.com/RogueMaster/flipperzero-firmware-wPlugins/blob/420/documentation/NRF24.md)
- [How to use: SentrySafe plugin](https://github.com/RogueMaster/flipperzero-firmware-wPlugins/blob/420/documentation/SentrySafe.md)
- [Barcode Generator readme](https://github.com/RogueMaster/flipperzero-firmware-wPlugins/blob/420/documentation/BarcodeGenerator.md)
- [How to extend SubGHz frequency range](https://github.com/RogueMaster/flipperzero-firmware-wPlugins/blob/420/documentation/DangerousSettings.md)
- [How to add extra SubGHz frequencies](https://github.com/RogueMaster/flipperzero-firmware-wPlugins/blob/420/documentation/SubGHzSettings.md)
- [💎 Extra plugins precompiled for Unleashed](https://github.com/UberGuidoZ/Flipper/tree/main/Applications/Unleashed)
- [Configure Sub-GHz Remote App](https://github.com/RogueMaster/flipperzero-firmware/blob/420/documentation/SubGHzRemotePlugin.md)
</details>

      
- To avoid Application errors, delete /ext/apps before doing the RM firmware update
- To install new FW, extract the [latest release zip file](https://github.com/RogueMaster/flipperzero-firmware-wPlugins/releases) to a folder, put the folder in the update folder on your SD card, and run the update file inside the folder using the Archive app (down from flipper desktop). If you were previously unleashed, you need to update your extend_range.txt file. **UPDATE IGNORE FLAG TO TRUE TO UNLEASH YOUR FLIPPER!!** On any update, you may need to update this file and your unirf map file, so keep backups. 😄
    - [<h2>GAMES ONLY MODE PASSWORD: UP UP DOWN DOWN LEFT RIGHT LEFT RIGHT IN CLOCK</h2>](https://github.com/RogueMaster/flipperzero-firmware-wPlugins/blob/420/GAMES_ONLY.md)
<br>[FLIPPER PROJECT WISH LIST](https://github.com/RogueMaster/flipperzero-firmware-wPlugins/blob/420/RoadMap.md) - [SAMPLE EDUCATIONAL PROJECTS 😄](https://github.com/RogueMaster/flipperzero-firmware-wPlugins/blob/420/RoadMap.md)
<br>[`FUN Links HERE` Collection for your Flipper SD](https://github.com/RogueMaster/awesome-flipperzero-withModules)
</td> <td>

<h2>DONATIONS ACCEPTED 😄🚀💸</h2>
BTC: <B>3MPQbKmGRCstg4FjnadfHa3woCT94JkR2a</B><br>
ETH: <B>0xC32Ea488DBeCF95992A5C81BD411e56Bd418BC5f</B>
    <br> <br>
    
Contact me on [Discord](https://discord.gg/gF2bBUzAFe) if you want a renamed Flipper DFU. I can do custom names too!
<br><h2>[Join my Flipper Uncensored Discord](https://discord.gg/gF2bBUzAFe)</h2>
<details>
  <summary><B>You should clone with</B></summary></br>

  ```shell
$ git clone --recursive https://github.com/RogueMaster/flipperzero-firmware-wPlugins.git
$ cd flipperzero-firmware-wPlugins/
$ ./fbt resources icons
$ ./fbt updater_package

# If building FAPS:
$ ./fbt plugin_dist FIRMWARE_APP_SET=ext_apps
```
</details>
      </td> </tr>
      <tr> <td>

<details>
  <summary><B>All Changes/Features</b></summary><br/>
  
- Animations: Hold Center to change Flipper idle animation. [Thanks to Zycenios](https://github.com/flipperdevices/flipperzero-firmware/commit/111786ef40e50a40d2e510595672b569d9b97bba) With changes by RogueMaster.
- Animations: iButton and RFID P0kem0n images [Thanks to Panzer00Z](https://github.com/Panzer00Z/flipperzero-firmware/)
- Animations: Idle animations will show all animations regardless of level and butthurt [Thanks to qqMajiKpp]
- Animations: RM FW Update image [(Thanks to E_Surge)](https://github.com/RogueMaster/flipperzero-firmware-wPlugins/pull/257)
- Animations: SubGHZ Scanning image with Pikachu [Thanks to Panzer00Z](https://github.com/Panzer00Z/flipperzero-firmware/blob/3a548ea9bb181c9348d8afb427890c411456134e/assets/icons/SubGhz/Scanning_123x52.png)
- Archive: FAPs are now launchable from Archive [By RogueMaster], thanks xMasterX for the suggestion
- Assets: Includes a NFC Level 50 Gan0n Amiibo
- Assets: Includes a NFC Rick Roll link
- Assets: Includes New Dolphin Animations: [Rick Roll, Matrix & Swim animations (By qqMajiKpp)], [Rukamon 2x and Agumon animations (By Syrius)], [Mew (By Arkaivos)], [Eye of the Flipper (By Kuronons)], [Shodan (By qqMajiKpp)], [Sirene & The Witch (By Haseo)], [Dino & A New Hope (By Haseo)], [Earth Arcadia (By Kuronons)], [Kuronons Black Flags Collection (21 Animations)(By Kuronons)], [D.Va (By Haseo)], [GITS (By Haseo)], [Slayers (By qqMajiKpp)], [P0liwhirl (By Panzer00Z)], [RogueMaster CFW Animation (By Kuronons)], [Nyan Cat (By Haseo)], [L (By Kuronons)], [Laughing Man (By Kuronons)], [B0ws3r (By Haseo)], [Kuronons Black Flags Collection VOL 2 (9 Animations)(By Kuronons)], [Thanks for all the fish (By qqMajiKpp)], [OCP, Skynet and Weyland (By Kuronons)], [Mario (By Haseo)], [Umbrella (By Haseo)], [Trioptimum (By qqMajiKpp)], [Tyrell & Cyberdyne (By Kuronons)], [Allen & Maha (By Haseo)], [Starfield (By qqMajiKpp)], [DJ (By ut1s)], [Fireplace (By Friend of xMasterX)], [Akira & Mad Scientist (By qqMajiKpp)], [Shar!ngan (By Haseo)], [Lions Roar (By qqMajiKpp)], [0ne Pi3ce (By Haseo)], [Calcifier & Last Unicorn (By NeonKodama)], [Jiji Milk (By NeonKodama)], [Halloween, Hexadecimal, Init D Water, Kam3Ham3Ha, Kirbs, Kirbs Confused, M3gamanZ3r0 Battle, OP G3ar 4, Z3lda 0h & Zelda R3ady (By RogueMaster)], [Rekall (By Kuronons)] & [Stick Fight (By Sasquach)]
- Assets: Includes sample Music Player tunes
- Assets: Includes sample SubGHz assets for Crosswalk, Handicap Doors, Sextoys, Tesla Charge Port, and Unitree Go1 Robot Dog
- Assets: Includes Sonic Screw Driver sound for the Wav Player
- Assets: Running DolphinRestorer.fap on new install will auto-level to Level 7.
- BadUSB: Added ignore DUCKY_LANG cmd to retain compatibility with existing scripts [(Thanks to v1nc)](https://github.com/v1nc/flipperzero-firmware)
- BadUSB: Assets for Kiosk Evasion and Wifi Stealer
- BadUSB: show script errors on screen [(By CromFr)](https://github.com/RogueMaster/flipperzero-firmware-wPlugins/pull/200)
- BadUSB: sk-SK maping keybord for BadUsb [(By jaroslavmraz)](https://github.com/flipperdevices/flipperzero-firmware/pull/1619)
- Clock.fap, iButton.fap and U2F.fap loader apps and available as Favorites [Thanks to ESurge](https://github.com/RogueMaster/flipperzero-firmware-wPlugins/pull/336)
- Development free space thanks to removal of unused debug tools and [thanks to ESurge](https://github.com/RogueMaster/flipperzero-firmware-wPlugins/pull/46/files) for removal of first start assets.
- Dolphin: Assigned profile pic for levels 1-10 (Happy Lvl 1 Dolphin), 11-15 (Happy Lvl 2 Dolphin), 16-18 (Happy Lvl 3 Dolphin), 19-21 (Kid G0ku), 22-24 (Adult G0ku), 25-27 (SSJ G0ku) and 28-30 (SSJ3 G0ku)
- Dolphin: Expanded max level from 3 to 30 using [Roll20](https://roll20.net/compendium/dnd5e/Monsters#h-Experience%20Points), Increased max deed XP per action type from 15 to 45 exp daily & updated animation manifest for max level 30 for all animations (By RogueMaster)
- Dolphin: Internal manifest updated to have animations always available with max level 30
- Dolphin: Level animation sequence for level 3+ to be lvl1->2 for levels 1-20 and lvl2->3 for levels 21-30.
- Dolphin: Mood Stays Happy [(Thanks to biocage)](https://github.com/biocage/flipperzero-firmware), changed to Mood Stays Less Than 6 / Mood Stays High (but not in game mode) (By RogueMaster)
- Dolphin: Passport: DB Themed [(Thanks to Kuronons)]
- Dolphin: Passport: Show EXP [(By Dabolus)](https://github.com/Dabolus/flipperzero-firmware-rpg/)
- Dolphin: Changed daily MAX to 198 on all 7 Deed Types. Random Deed Selection used for MAX +3 EXP daily gain.
- Dolphin: Plugin Achivement +3 EXP for a total of up to 700 EXP daily. Plugin Achivements are:
- - Dice First Roll for d20+ = sides on dice (i.e. Nat 20 on d20)
- - Dice First Roll for d20+ = sides on dice - 1 (+1 EXP) (i.e. 19 on d20)
- - Games Only Mode from Lock Menu
- - Getting 2048 in 2048
- - Mouse Jacker Ducky Run
- - NRFSniffer Found Address
- - Stopwatch @ Alert
- - Tetris, Snake, or Flappy Bird Score For EXP
- - Zombiez for every 20 Zombie kills
- Dolphin: SD dolphin manifest updated to weight animations differently
- GPIO: Feature to read EEPROM of SFP Modules using I2C [(By marcusju)](https://github.com/RogueMaster/flipperzero-firmware-wPlugins/pull/198)
- Icon Decode/Encode [(Thanks to PixlEmly)](https://github.com/RogueMaster/flipperzero-firmware-wPlugins/pull/55/files)
- IR: Universal AC, Audio, Fans & Projectors from [Unleashed/Eng1n33r](https://github.com/Eng1n33r/flipperzero-firmware)
- Plugins: 2048, Arkanoid, Snake, and Tetris show score. Thanks to [whoamins](https://github.com/flipperdevices/flipperzero-firmware/commit/7feda832ede1ba8468eff2ca055fef3ddbdc16ac) and [DevMilanIan](https://github.com/RogueMaster/flipperzero-firmware-wPlugins/pull/188) With position changes by RogueMaster. Also all + Tic Tac Toe updated by [Unleashed/Eng1n33r](https://github.com/Eng1n33r/flipperzero-firmware) for stability.
- Plugins: Icon for Clock [Thanks to Redlink](https://github.com/redlink2/flipperzero-firmware/tree/menuChanges)
- Settings: "Lock W PIN + Off" add to UP menu [(By RogueMaster)]
- Settings: Actual PIN Lock [(By RogueMaster)](https://github.com/RogueMaster/flipperzero-firmware-wPlugins/blob/420/applications/desktop/desktop.c)
- Settings: Auto-Lock Options Added: 10s+15s+90s [(By RogueMaster)](https://github.com/RogueMaster/flipperzero-firmware-wPlugins/blob/420/applications/desktop/desktop_settings/scenes/desktop_settings_scene_start.c)
- Settings: Battery Meter on Desktop [Thanks to McAzzaMan](https://github.com/McAzzaMan/flipperzero-firmware/tree/BatteryPercentageView)
- Settings: Custom name with this compile: CUSTOM_FLIPPER_NAME=name ./fbt updater_package [By Unleashed/xMasterX](https://github.com/Eng1n33r/flipperzero-firmware)
- Settings: Desktop => [Games Only Mode (By RogueMaster)](https://github.com/RogueMaster/flipperzero-firmware-wPlugins/blob/420/GAMES_ONLY.md)
- - [UP UP DOWN DOWN LEFT RIGHT LEFT RIGHT FROM CLOCK](https://github.com/RogueMaster/flipperzero-firmware-wPlugins/blob/420/GAMES_ONLY.md)<== FULL LIST OF GAMES ONLY CONTROLS
- Settings: LCD Timeout Options Added: 10s+90s+2min+5min+10min [(By RogueMaster)](https://github.com/RogueMaster/flipperzero-firmware-wPlugins/blob/420/applications/notification/notification_settings_app.c)
- Settings: Scan names will have timestamp instead of random name assigned for [NFC](https://github.com/RogueMaster/flipperzero-firmware-wPlugins/blob/420/lib/toolbox/random_name.c) and [SubGHz](https://github.com/RogueMaster/flipperzero-firmware-wPlugins/blob/420/applications/subghz/scenes/subghz_scene_read_raw.c) (By RogueMaster)
- Settings: Updated Dummy Mode mode to have access to 2048, Dice, Snake, Tetris & Zombiez [(By RogueMaster)](https://github.com/RogueMaster/flipperzero-firmware-wPlugins/commit/bf964fffdd2c1d730623673987a6de32a3f7c92f)
- Settings: Updated GAMES ONLY mode to have access to 2048, Dice, Doom, Snake, Tetris & Zombiez [(By RogueMaster)](https://github.com/RogueMaster/flipperzero-firmware-wPlugins/commit/bf964fffdd2c1d730623673987a6de32a3f7c92f)
- Settings: Updated HOLD UP to go to Primary Favorite [(By RogueMaster)]
- Settings: Updated HOLD DOWN to go to Secondary Favorite [(By RogueMaster)]
- Settings: Updated Left to go to Clock [(By RogueMaster)]
- Settings: Updated HOLD LEFT to go to SubGhz Remote [(By RogueMaster)]
- SubGHz: Auto Detect Raw in READ action (Needs To Be Enabled In Read Settings) [from perspecdev](https://github.com/RogueMaster/flipperzero-firmware-wPlugins/pull/152)
- SubGHz: [Add settings to subghz read functionality to allow setting RSSI threshold (raw only) (By PolymerPrints)](https://github.com/RogueMaster/flipperzero-firmware-wPlugins/pull/184)
- SubGHz: Extended ranges enabled through flag in /ext/subghz/assets/extend_range.txt [from tkerrby](https://github.com/RogueMaster/flipperzero-firmware-wPlugins/pull/116)
- SubGHz: Moved setting_user file to setting_user.txt! This makes it changable from IOS app. (By RogueMaster)
- SubGHz: New frequency analyzer [(By ClusterM)](https://github.com/flipperdevices/flipperzero-firmware/pull/1501) [feedback mode (by darmiel)](https://github.com/darmiel/flipper-playlist/tree/feat/stealth-frequency-analyzer) [Quiet Mode (by Himura2la)](https://github.com/ClusterM/flipperzero-firmware/pull/1)
- SubGHz: Protocols An-Motors, BFT Mitto, Came Atomo, FAAC SLH (Spa), HCS101, Keeloq, Keeloq Common, Nice Flor S, SecPlus v1+v2 and Star Line updates from [Eng1n33r](https://github.com/Eng1n33r/flipperzero-firmware)
- SubGHz: Unlock from SD flag from [(cloudbreakdaniel)](https://github.com/RogueMaster/flipperzero-firmware-wPlugins/commit/97db0dc91ee3dff812b4dec0618e3f198de14405).  Update `subghz/assets/extend_range.txt` with [this file](https://github.com/RogueMaster/flipperzero-firmware-wPlugins/blob/420/assets/resources/subghz/assets/extend_range.txt) on SD.  **UPDATE IGNORE FLAG TO TRUE TO UNLEASH YOUR FLIPPER!!**

 </details>


<details>
  <summary><B>Open PRs Checked Out & Not Merged In Main</b></summary><br/>
  
- [NFC: Display UL PWD_AUTH payload / ntag-pwd-capture (Thanks to GMMan)](https://github.com/flipperdevices/flipperzero-firmware/pull/1471)
- [New frequency analyzer #1557 (By ClusterM)](https://github.com/flipperdevices/flipperzero-firmware/pull/1557)
- [BadUSB: add SYSRQ keys #1460 (By rck)](https://github.com/flipperdevices/flipperzero-firmware/pull/1460)
- [I²C-Scanner #1431 (By GitChris3004)](https://github.com/flipperdevices/flipperzero-firmware/pull/1431)
- [Dummy decoy/bad usb keyboard layout #1525 (By dummy-decoy)](https://github.com/flipperdevices/flipperzero-firmware/pull/1525)
- [Change default keyboard to Uppercase #1548 (By DrEverr)](https://github.com/flipperdevices/flipperzero-firmware/pull/1548)
- [Automatic shutdown on idle #1647 (By SHxKenzuto)](https://github.com/flipperdevices/flipperzero-firmware/pull/1647)
- [Decode RAW recordings #1667 (By qistoph)](https://github.com/flipperdevices/flipperzero-firmware/pull/1667)
- [Add new card parsers #1503 (By Astrrra)](https://github.com/flipperdevices/flipperzero-firmware/pull/1503)(https://github.com/flipperdevices/flipperzero-firmware/pull/1729)
- [SD info: Add dynamic units and free % #1634 (By non-bin)](https://github.com/flipperdevices/flipperzero-firmware/pull/1634)
- [SubGhz: fix config menu #1748 (By skorpionm)](https://github.com/flipperdevices/flipperzero-firmware/pull/1748)

</details>

</td><td>

<details>
  <summary><B>GAMES</b></summary><br/>
  
- [2048 (By OlegSchwann)](https://github.com/OlegSchwann/flipperzero-firmware/tree/hackaton/game_2048/applications/game-2048) [(Score By DevMilanIan)](https://github.com/RogueMaster/flipperzero-firmware-wPlugins/pull/186)
- [Arkanoid (By gotnull)](https://github.com/gotnull/flipperzero-firmware-wPlugins) [(Score By DevMilanIan)](https://github.com/RogueMaster/flipperzero-firmware-wPlugins/pull/188)
- [Chess (By Okalachev)](https://github.com/okalachev/flipperzero-firmware/tree/chess) Crashes 1st load if FW <~750KB or every load on larger FW  `Broken?`
- [Chip8 Emulator (By mega8bit)](https://github.com/mega8bit/flipperzero-firmware) Updated by ESurge. Add SD folder `chip8`, [Get GAMES HERE](https://johnearnest.github.io/chip8Archive/) (Needs Controls Programmed) `HIDDEN because its broken`
- [Doom (By p4nic4ttack)](https://github.com/p4nic4ttack/doom-flipper-zero/)
- [Dice Roller Including SEX/WAR/8BALL/WEED DICE (By RogueMaster)](https://github.com/RogueMaster/flipperzero-firmware-wPlugins/blob/420/applications/dice/dice.c)
- [Flappy Bird (By DroomOne)](https://github.com/DroomOne/flipperzero-firmware/tree/dev/applications/flappy_bird)
- [Game of Life (Updated to work by tgxn) (By itsyourbedtime)](https://github.com/tgxn/flipperzero-firmware/blob/dev/applications/game_of_life/game_of_life.c)
- [Mandelbrot Set (By Possibly-Matt)](https://github.com/Possibly-Matt/flipperzero-firmware-wPlugins)
- [Monty Hall (By DevMilanIan)](https://github.com/RogueMaster/flipperzero-firmware-wPlugins/pull/203)
- Snake [OFW]
- [TAMA P1 (By GMMan)](https://github.com/GMMan/flipperzero-firmware/tree/tama-p1) requires [this rom](https://tinyurl.com/tamap1) IN `tama_p1` on SD as `rom.bin` to make it work.
- [Tanks (By Alexgr13)](https://github.com/alexgr13/flipperzero-firmware/tree/fork/dev/applications/tanks-game)
- [Tetris (By jeffplang)](https://github.com/jeffplang/flipperzero-firmware/tree/tetris_game/applications/tetris_game)
- [Tic Tac Toe (By gotnull)](https://github.com/gotnull/flipperzero-firmware-wPlugins)
- [Video Poker (By PixlEmly)](https://github.com/PixlEmly/flipperzero-firmware-testing/blob/420/applications/VideoPoker/poker.c)
- [Zombiez (Reworked By DevMilanIan)](https://github.com/RogueMaster/flipperzero-firmware-wPlugins/pull/240) [(Original By Dooskington)](https://github.com/Dooskington/flipperzero-zombiez)
</details>

<details>
  <summary><B>PLUGINS</b></summary><br/>

- [Bluetooth Remote (By Cutch)[OFW]](https://github.com/flipperdevices/flipperzero-firmware/pull/1330)
- - With: [Keynote BT plugin: long press on OK to switch between Space and Retur… #1729 (By coded-with-claws)]
- [BPM Tapper (By panki27)](https://github.com/panki27/bpm-tapper)
- [Calculator (By n-o-T-I-n-s-a-n-e)](https://github.com/n-o-T-I-n-s-a-n-e)
- [Ceasar Cipher (By panki27)](https://github.com/panki27/caesar-cipher)
- [Clock/Stopwatch (By CompaqDisc, Stopwatch & Sound Alert By RogueMaster)](https://gist.github.com/CompaqDisc/4e329c501bd03c1e801849b81f48ea61) [12/24HR (By non-bin)](https://github.com/RogueMaster/flipperzero-firmware-wPlugins/pull/254) [Refactoring (By GMMan)](https://github.com/RogueMaster/flipperzero-firmware-wPlugins/pull/256)
- [DSTIKE Deauther (By SequoiaSan)](https://github.com/SequoiaSan/FlipperZero-Wifi-ESP8266-Deauther-Module/tree/FlipperZero-Module-v2/FlipperZeroModule/FlipperZero-ESP8266-Deauth-App)) `Req: ESP8266`
- [Dolphin Backup (By nminaylov)](https://github.com/flipperdevices/flipperzero-firmware/pull/1384) Modified by RogueMaster
- [Dolphin Restorer (By nminaylov)](https://github.com/flipperdevices/flipperzero-firmware/pull/1384) Cloned by RogueMaster
- [DTMF Dolphin (By litui)](https://github.com/litui/dtmf_dolphin)
- [Metronome (By panki27)](https://github.com/panki27/Metronome)
- [Mouse Jacker (By mothball187)](https://github.com/mothball187/flipperzero-nrf24/tree/main/mousejacker) ([Pin Out](https://github.com/RogueMaster/flipperzero-firmware-wPlugins/tree/420/applications/mousejacker) from nocomp/Frog/UberGuidoZ) `Req: NRF24`
- [Mouse Jiggler (By Jacob-Tate)](https://github.com/Jacob-Tate/flipperzero-firmware/blob/dev/applications/mouse_jiggler/mouse_jiggler.c) (Original By MuddleBox)
- [Multi Converter (By theisolinearchip)](https://github.com/theisolinearchip)
- Music Player [OFW]
- [NRF Sniff (By mothball187)](https://github.com/mothball187/flipperzero-nrf24/tree/main/nrfsniff) ([Pin Out](https://github.com/RogueMaster/flipperzero-firmware-wPlugins/tree/420/applications/nrfsniff) from nocomp/Frog/UberGuidoZ) `Req: NRF24`
- [Paint (By n-o-T-I-n-s-a-n-e)](https://github.com/n-o-T-I-n-s-a-n-e)
- [PicoPass Reader (By Bettse)](https://github.com/flipperdevices/flipperzero-firmware/pull/1366)
- [RFID Fuzzer (By Ganapati)](https://github.com/RogueMaster/flipperzero-firmware-wPlugins/pull/245) [Changes by Unleashed/xMasterX](https://github.com/Eng1n33r/flipperzero-firmware)
- [RF Remix (By ESurge)](https://github.com/ESurge/flipperzero-firmware-unirfremix) [(Original By jimilinuxguy)](https://github.com/jimilinuxguy/flipperzero-universal-rf-remote/tree/028d615c83f059bb2c905530ddb3d4efbd3cbcae/applications/jukebox) [(More protocols thanks to darmiel & xMasterX)](https://github.com/darmiel/flipper-playlist/blob/feat/unirf-protocols/applications/unirfremix/unirfremix_app.c)
- [Sentry Safe (By H4ckd4ddy)](https://github.com/H4ckd4ddy/flipperzero-sentry-safe-plugin) ([Pin Out](https://github.com/RogueMaster/flipperzero-firmware-wPlugins/tree/420/applications/sentry_safe) from [UberGuidoZ](https://github.com/UberGuidoZ/))
- [Spectrum Analyzer (By jolcese)](https://github.com/jolcese/flipperzero-firmware/tree/spectrum/applications/spectrum_analyzer) [Updates (for testing) Thanks to theY4Kman](https://github.com/theY4Kman/flipperzero-firmware)
- [Sub-GHz Bruteforcer (By Ganapati & xMasterX)](https://github.com/Eng1n33r/flipperzero-firmware/pull/57)
- [Sub-GHz Playlist (By darmiel)](https://github.com/darmiel/flipper-playlist)
- [UPC-A Generator (By McAzzaMan)](https://github.com/McAzzaMan/flipperzero-firmware/tree/UPC-A_Barcode_Generator/applications/barcode_generator)
- [WAV Player (By Zlo)](https://github.com/flipperdevices/flipperzero-firmware/tree/zlo/wav-player) Updated by Atmanos & RogueMaster To Work
- [WiFi (Deauther) (By Timmotools)](https://github.com/Timmotools/flipperzero_esp8266_deautherv2)
- [WiFi (Marauder) (By 0xchocolate)](https://github.com/0xchocolate/flipperzero-firmware-with-wifi-marauder-companion) `REQUIRES ESP32 WITH MARAUDER FLASHED`
- [WiFi Scanner v.0.4 (By SequoiaSan)](https://github.com/SequoiaSan/FlipperZero-WiFi-Scanner_Module-ESP8266) `Req: ESP8266 or ESP32`
</details>

</td></tr></table>
=======
<h3 align="center">
<a href="https://github.com/Eng1n33r/flipperzero-firmware">
<img src="https://user-images.githubusercontent.com/10697207/186202043-26947e28-b1cc-459a-8f20-ffcc7fc0c71c.png" align="center" alt="fzCUSTOM" border="0">
</a>
</h3>

### Welcome to Flipper Zero Unleashed Firmware repo! 
Our goal is to make any features possible in this device without any limitations! 

Please help us implement emulation for all subghz dynamic (rolling code) protocols!

<br>

### This software is for experimental purposes only and is not meant for any illegal activity/purposes. <br> We do not condone illegal activity and strongly encourage keeping transmissions to legal/valid uses allowed by law. <br> Also this software is made without any support from Flipper Devices and in no way related to official devs. 

<br>
Our Discord Community:
<br>
<a href="https://discord.gg/flipperzero-unofficial"><img src="https://discordapp.com/api/guilds/937479784148115456/widget.png?style=banner4" alt="Unofficial Discord Community"></a>

<br>
<br>
<br>

# What's changed
* SubGHz regional TX restrictions removed
* SubGHz frequecy range can be extended in settings file (Warning: It can damage flipper's hardware)
* Many rolling code protocols now have the ability to save & send captured signals
* FAAC SLH (Spa) & BFT Mitto (secure with seed) manual creation
* Sub-GHz static code brute-force plugin
* LFRFID Fuzzer plugin
* Custom community plugins and games added
* Extra SubGHz frequencies + extra Mifare Classic keys
* Picopass/iClass plugin included in releases
* Recompiled IR TV Universal Remote for ALL buttons
* Universal remote for Projectors, Fans, A/Cs and Audio(soundbars, etc.)
* BadUSB keyboard layouts
* Customizable Flipper name
* Other small fixes and changes throughout

See changelog in releases for latest updates!

### Current modified and new SubGHz protocols list:
- HCS101
- An-Motors
- CAME Atomo
- FAAC SLH (Spa) [External seed calculation required]
- BFT Mitto [External seed calculation required]
- Keeloq [Not ALL systems supported yet!]
- Nice Flor S
- Security+ v1 & v2
- Star Line (saving only)

## Support us so we can buy equipment and develop new features
* ETH/BSC/ERC20-Tokens: `0xFebF1bBc8229418FF2408C07AF6Afa49152fEc6a`
* BTC: `bc1q0np836jk9jwr4dd7p6qv66d04vamtqkxrecck9`
* DOGE: `D6R6gYgBn5LwTNmPyvAQR6bZ9EtGgFCpvv`
* LTC: `ltc1q3ex4ejkl0xpx3znwrmth4lyuadr5qgv8tmq8z9`

### Community apps included:

- RFID Fuzzer plugin [(by Ganapati)](https://github.com/Eng1n33r/flipperzero-firmware/pull/54) with some changes by xMasterX
- Sub-GHz bruteforce plugin [(by Ganapati & xMasterX)](https://github.com/Eng1n33r/flipperzero-firmware/pull/57)
- Sub-GHz playlist plugin [(by darmiel)](https://github.com/Eng1n33r/flipperzero-firmware/pull/62)
- ESP8266 Deauther plugin [(by SequoiaSan)](https://github.com/SequoiaSan/FlipperZero-Wifi-ESP8266-Deauther-Module)
- WiFi Scanner plugin [(by SequoiaSan)](https://github.com/SequoiaSan/FlipperZero-WiFi-Scanner_Module)
- MultiConverter plugin [(by theisolinearchip)](https://github.com/theisolinearchip/flipperzero_stuff)
- WAV player plugin (fixed) [(OFW: DrZlo13)](https://github.com/flipperdevices/flipperzero-firmware/tree/zlo/wav-player)
- UPC-A Barcode generator plugin [(by McAzzaMan)](https://github.com/McAzzaMan/flipperzero-firmware/tree/UPC-A_Barcode_Generator/applications/barcode_generator)
- GPIO: Sentry Safe plugin [(by H4ckd4ddy)](https://github.com/H4ckd4ddy/flipperzero-sentry-safe-plugin)
- ESP32: WiFi Marauder companion plugin [(by 0xchocolate)](https://github.com/0xchocolate/flipperzero-firmware-with-wifi-marauder-companion)
- NRF24: Sniffer & MouseJacker (with changes) [(by mothball187)](https://github.com/mothball187/flipperzero-nrf24/tree/main/mousejacker)
- Simple Clock (timer by GMMan / settings by kowalski7cc) [(Original by CompaqDisc)](https://gist.github.com/CompaqDisc/4e329c501bd03c1e801849b81f48ea61)
- UniversalRF Remix / Sub-GHz Remote [(by ESurge)](https://github.com/ESurge/flipperzero-firmware-unirfremix)[(updated and all protocol support added by darmiel & xMasterX)](https://github.com/darmiel/flipper-playlist/tree/feat/unirf-protocols)
- Spectrum Analyzer (with changes) [(by jolcese)](https://github.com/jolcese/flipperzero-firmware/tree/spectrum/applications/spectrum_analyzer) - [Ultra Narrow mode & scan channels non-consecutively](https://github.com/theY4Kman/flipperzero-firmware/commits?author=theY4Kman)

Games:
- DOOM (fixed) [(By p4nic4ttack)](https://github.com/p4nic4ttack/doom-flipper-zero/)
- Zombiez [(Reworked By DevMilanIan)](https://github.com/RogueMaster/flipperzero-firmware-wPlugins/pull/240) [(Original By Dooskington)](https://github.com/Dooskington/flipperzero-zombiez)
- Flappy Bird [(By DroomOne)](https://github.com/DroomOne/flipperzero-firmware/tree/dev/applications/flappy_bird)
- Arkanoid (refactored by xMasterX) [(by gotnull)](https://github.com/gotnull/flipperzero-firmware-wPlugins)
- Tic Tac Toe (refactored by xMasterX) [(by gotnull)](https://github.com/gotnull/flipperzero-firmware-wPlugins)
- Tetris (with fixes) [(by jeffplang)](https://github.com/jeffplang/flipperzero-firmware/tree/tetris_game/applications/tetris_game)

### Other changes

- BadUSB -> Keyboard layouts [(by rien > dummy-decoy)](https://github.com/dummy-decoy/flipperzero-firmware/tree/dummy_decoy/bad_usb_keyboard_layout)
- SubGHz -> New frequency analyzer - [(by ClusterM)](https://github.com/ClusterM)
- SubGHz -> Detect RAW feature - [(by perspecdev)](https://github.com/RogueMaster/flipperzero-firmware-wPlugins/pull/152)

# Instructions
## [- How to install firmware](https://github.com/Eng1n33r/flipperzero-firmware/blob/dev/documentation/HowToInstall.md)

## [- How to build firmware](https://github.com/Eng1n33r/flipperzero-firmware/blob/dev/documentation/HowToBuild.md)

## [- BadUSB: how to add new keyboard layouts](https://github.com/dummy-decoy/flipperzero_badusb_kl)

## [- How to change Flipper name](https://github.com/Eng1n33r/flipperzero-firmware/blob/dev/documentation/CustomFlipperName.md)

### **Plugins**

## [- 💎 Extra plugins precompiled for Unleashed](https://github.com/UberGuidoZ/Flipper/tree/main/Applications/Unleashed)

## [- Configure Sub-GHz Remote App](https://github.com/Eng1n33r/flipperzero-firmware/blob/dev/documentation/SubGHzRemotePlugin.md)

## [- Barcode Generator](https://github.com/Eng1n33r/flipperzero-firmware/blob/dev/documentation/BarcodeGenerator.md)

## [- Multi Converter](https://github.com/Eng1n33r/flipperzero-firmware/blob/dev/documentation/MultiConverter.md)

## [- WAV Player sample files & how to convert](https://github.com/UberGuidoZ/Flipper/tree/main/Wav_Player#readme)

## [- SubGHz playlist generator script](https://github.com/darmiel/flipper-scripts/blob/main/playlist/playlist_creator_by_chunk.py)

### **Plugins that works with external hardware**

## [- How to use: [NRF24] plugins](https://github.com/Eng1n33r/flipperzero-firmware/blob/dev/documentation/NRF24.md)

## [- How to use: [WiFi] Scanner](https://github.com/SequoiaSan/FlipperZero-WiFi-Scanner_Module#readme)

## [- How to use: [ESP8266] Deauther](https://github.com/SequoiaSan/FlipperZero-Wifi-ESP8266-Deauther-Module#readme)

## [- How to use: [ESP32] WiFi Marauder](https://github.com/UberGuidoZ/Flipper/tree/main/Wifi_DevBoard)

## [- [WiFi] Scanner - Web Flasher for module firmware](https://sequoiasan.github.io/FlipperZero-WiFi-Scanner_Module/)

## [- [ESP8266] Deauther - Web Flasher for module firmware](https://sequoiasan.github.io/FlipperZero-Wifi-ESP8266-Deauther-Module/)

## [- Windows: How to Upload .bin to ESP32/ESP8266](https://github.com/SequoiaSan/Guide-How-To-Upload-bin-to-ESP8266-ESP32)

## [- How to use: [GPIO] SentrySafe plugin](https://github.com/Eng1n33r/flipperzero-firmware/blob/dev/documentation/SentrySafe.md)

### **SubGHz**

## [- Transmission is blocked? - How to extend SubGHz frequency range](https://github.com/Eng1n33r/flipperzero-firmware/blob/dev/documentation/DangerousSettings.md)

## [- How to add extra SubGHz frequencies](https://github.com/Eng1n33r/flipperzero-firmware/blob/dev/documentation/SubGHzSettings.md)

<br>
<br>

# Where I can find IR, SubGhz, ... files, DBs, and other stuff?
## [Awesome Flipper Zero - Github](https://github.com/djsime1/awesome-flipperzero)
## [UberGuidoZ Playground - Large collection of files - Github](https://github.com/UberGuidoZ/Flipper)
## [CAME-12bit, NICE-12bit, Linear-10bit, PT-2240 - SubGHz fixed code bruteforce](https://github.com/tobiabocchi/flipperzero-bruteforce)

<br>
<br>

# Links

* Unofficial Discord: [discord.gg/flipperzero-unofficial](https://discord.gg/flipperzero-unofficial)
* Docs by atmanos / How to write your own app (outdated API): [https://flipper.atmanos.com/docs/overview/intro](https://flipper.atmanos.com/docs/overview/intro)

* Official Docs: [http://docs.flipperzero.one](http://docs.flipperzero.one)
* Official Forum: [forum.flipperzero.one](https://forum.flipperzero.one/)

# Project structure

- `applications`    - Applications and services used in firmware
- `assets`          - Assets used by applications and services
- `furi`            - Furi Core: os level primitives and helpers
- `debug`           - Debug tool: GDB-plugins, SVD-file and etc
- `documentation`   - Documentation generation system configs and input files
- `firmware`        - Firmware source code
- `lib`             - Our and 3rd party libraries, drivers and etc...
- `site_scons`      - Build helpers
- `scripts`         - Supplementary scripts and python libraries home

Also pay attention to `ReadMe.md` files inside those directories.
>>>>>>> 1bca477a
<|MERGE_RESOLUTION|>--- conflicted
+++ resolved
@@ -1,4 +1,3 @@
-<<<<<<< HEAD
 <h2>
 
 [Join THE Flipper Uncensored Discord](https://discord.gg/gF2bBUzAFe) & [support us if you like what you see](https://github.com/RogueMaster/flipperzero-firmware-wPlugins/blob/420/SUPPORT.md)! 😄🚀💸</h2>
@@ -68,7 +67,6 @@
 - [Configure Sub-GHz Remote App](https://github.com/RogueMaster/flipperzero-firmware/blob/420/documentation/SubGHzRemotePlugin.md)
 </details>
 
-      
 - To avoid Application errors, delete /ext/apps before doing the RM firmware update
 - To install new FW, extract the [latest release zip file](https://github.com/RogueMaster/flipperzero-firmware-wPlugins/releases) to a folder, put the folder in the update folder on your SD card, and run the update file inside the folder using the Archive app (down from flipper desktop). If you were previously unleashed, you need to update your extend_range.txt file. **UPDATE IGNORE FLAG TO TRUE TO UNLEASH YOUR FLIPPER!!** On any update, you may need to update this file and your unirf map file, so keep backups. 😄
     - [<h2>GAMES ONLY MODE PASSWORD: UP UP DOWN DOWN LEFT RIGHT LEFT RIGHT IN CLOCK</h2>](https://github.com/RogueMaster/flipperzero-firmware-wPlugins/blob/420/GAMES_ONLY.md)
@@ -246,175 +244,4 @@
 - [WiFi Scanner v.0.4 (By SequoiaSan)](https://github.com/SequoiaSan/FlipperZero-WiFi-Scanner_Module-ESP8266) `Req: ESP8266 or ESP32`
 </details>
 
-</td></tr></table>
-=======
-<h3 align="center">
-<a href="https://github.com/Eng1n33r/flipperzero-firmware">
-<img src="https://user-images.githubusercontent.com/10697207/186202043-26947e28-b1cc-459a-8f20-ffcc7fc0c71c.png" align="center" alt="fzCUSTOM" border="0">
-</a>
-</h3>
-
-### Welcome to Flipper Zero Unleashed Firmware repo! 
-Our goal is to make any features possible in this device without any limitations! 
-
-Please help us implement emulation for all subghz dynamic (rolling code) protocols!
-
-<br>
-
-### This software is for experimental purposes only and is not meant for any illegal activity/purposes. <br> We do not condone illegal activity and strongly encourage keeping transmissions to legal/valid uses allowed by law. <br> Also this software is made without any support from Flipper Devices and in no way related to official devs. 
-
-<br>
-Our Discord Community:
-<br>
-<a href="https://discord.gg/flipperzero-unofficial"><img src="https://discordapp.com/api/guilds/937479784148115456/widget.png?style=banner4" alt="Unofficial Discord Community"></a>
-
-<br>
-<br>
-<br>
-
-# What's changed
-* SubGHz regional TX restrictions removed
-* SubGHz frequecy range can be extended in settings file (Warning: It can damage flipper's hardware)
-* Many rolling code protocols now have the ability to save & send captured signals
-* FAAC SLH (Spa) & BFT Mitto (secure with seed) manual creation
-* Sub-GHz static code brute-force plugin
-* LFRFID Fuzzer plugin
-* Custom community plugins and games added
-* Extra SubGHz frequencies + extra Mifare Classic keys
-* Picopass/iClass plugin included in releases
-* Recompiled IR TV Universal Remote for ALL buttons
-* Universal remote for Projectors, Fans, A/Cs and Audio(soundbars, etc.)
-* BadUSB keyboard layouts
-* Customizable Flipper name
-* Other small fixes and changes throughout
-
-See changelog in releases for latest updates!
-
-### Current modified and new SubGHz protocols list:
-- HCS101
-- An-Motors
-- CAME Atomo
-- FAAC SLH (Spa) [External seed calculation required]
-- BFT Mitto [External seed calculation required]
-- Keeloq [Not ALL systems supported yet!]
-- Nice Flor S
-- Security+ v1 & v2
-- Star Line (saving only)
-
-## Support us so we can buy equipment and develop new features
-* ETH/BSC/ERC20-Tokens: `0xFebF1bBc8229418FF2408C07AF6Afa49152fEc6a`
-* BTC: `bc1q0np836jk9jwr4dd7p6qv66d04vamtqkxrecck9`
-* DOGE: `D6R6gYgBn5LwTNmPyvAQR6bZ9EtGgFCpvv`
-* LTC: `ltc1q3ex4ejkl0xpx3znwrmth4lyuadr5qgv8tmq8z9`
-
-### Community apps included:
-
-- RFID Fuzzer plugin [(by Ganapati)](https://github.com/Eng1n33r/flipperzero-firmware/pull/54) with some changes by xMasterX
-- Sub-GHz bruteforce plugin [(by Ganapati & xMasterX)](https://github.com/Eng1n33r/flipperzero-firmware/pull/57)
-- Sub-GHz playlist plugin [(by darmiel)](https://github.com/Eng1n33r/flipperzero-firmware/pull/62)
-- ESP8266 Deauther plugin [(by SequoiaSan)](https://github.com/SequoiaSan/FlipperZero-Wifi-ESP8266-Deauther-Module)
-- WiFi Scanner plugin [(by SequoiaSan)](https://github.com/SequoiaSan/FlipperZero-WiFi-Scanner_Module)
-- MultiConverter plugin [(by theisolinearchip)](https://github.com/theisolinearchip/flipperzero_stuff)
-- WAV player plugin (fixed) [(OFW: DrZlo13)](https://github.com/flipperdevices/flipperzero-firmware/tree/zlo/wav-player)
-- UPC-A Barcode generator plugin [(by McAzzaMan)](https://github.com/McAzzaMan/flipperzero-firmware/tree/UPC-A_Barcode_Generator/applications/barcode_generator)
-- GPIO: Sentry Safe plugin [(by H4ckd4ddy)](https://github.com/H4ckd4ddy/flipperzero-sentry-safe-plugin)
-- ESP32: WiFi Marauder companion plugin [(by 0xchocolate)](https://github.com/0xchocolate/flipperzero-firmware-with-wifi-marauder-companion)
-- NRF24: Sniffer & MouseJacker (with changes) [(by mothball187)](https://github.com/mothball187/flipperzero-nrf24/tree/main/mousejacker)
-- Simple Clock (timer by GMMan / settings by kowalski7cc) [(Original by CompaqDisc)](https://gist.github.com/CompaqDisc/4e329c501bd03c1e801849b81f48ea61)
-- UniversalRF Remix / Sub-GHz Remote [(by ESurge)](https://github.com/ESurge/flipperzero-firmware-unirfremix)[(updated and all protocol support added by darmiel & xMasterX)](https://github.com/darmiel/flipper-playlist/tree/feat/unirf-protocols)
-- Spectrum Analyzer (with changes) [(by jolcese)](https://github.com/jolcese/flipperzero-firmware/tree/spectrum/applications/spectrum_analyzer) - [Ultra Narrow mode & scan channels non-consecutively](https://github.com/theY4Kman/flipperzero-firmware/commits?author=theY4Kman)
-
-Games:
-- DOOM (fixed) [(By p4nic4ttack)](https://github.com/p4nic4ttack/doom-flipper-zero/)
-- Zombiez [(Reworked By DevMilanIan)](https://github.com/RogueMaster/flipperzero-firmware-wPlugins/pull/240) [(Original By Dooskington)](https://github.com/Dooskington/flipperzero-zombiez)
-- Flappy Bird [(By DroomOne)](https://github.com/DroomOne/flipperzero-firmware/tree/dev/applications/flappy_bird)
-- Arkanoid (refactored by xMasterX) [(by gotnull)](https://github.com/gotnull/flipperzero-firmware-wPlugins)
-- Tic Tac Toe (refactored by xMasterX) [(by gotnull)](https://github.com/gotnull/flipperzero-firmware-wPlugins)
-- Tetris (with fixes) [(by jeffplang)](https://github.com/jeffplang/flipperzero-firmware/tree/tetris_game/applications/tetris_game)
-
-### Other changes
-
-- BadUSB -> Keyboard layouts [(by rien > dummy-decoy)](https://github.com/dummy-decoy/flipperzero-firmware/tree/dummy_decoy/bad_usb_keyboard_layout)
-- SubGHz -> New frequency analyzer - [(by ClusterM)](https://github.com/ClusterM)
-- SubGHz -> Detect RAW feature - [(by perspecdev)](https://github.com/RogueMaster/flipperzero-firmware-wPlugins/pull/152)
-
-# Instructions
-## [- How to install firmware](https://github.com/Eng1n33r/flipperzero-firmware/blob/dev/documentation/HowToInstall.md)
-
-## [- How to build firmware](https://github.com/Eng1n33r/flipperzero-firmware/blob/dev/documentation/HowToBuild.md)
-
-## [- BadUSB: how to add new keyboard layouts](https://github.com/dummy-decoy/flipperzero_badusb_kl)
-
-## [- How to change Flipper name](https://github.com/Eng1n33r/flipperzero-firmware/blob/dev/documentation/CustomFlipperName.md)
-
-### **Plugins**
-
-## [- 💎 Extra plugins precompiled for Unleashed](https://github.com/UberGuidoZ/Flipper/tree/main/Applications/Unleashed)
-
-## [- Configure Sub-GHz Remote App](https://github.com/Eng1n33r/flipperzero-firmware/blob/dev/documentation/SubGHzRemotePlugin.md)
-
-## [- Barcode Generator](https://github.com/Eng1n33r/flipperzero-firmware/blob/dev/documentation/BarcodeGenerator.md)
-
-## [- Multi Converter](https://github.com/Eng1n33r/flipperzero-firmware/blob/dev/documentation/MultiConverter.md)
-
-## [- WAV Player sample files & how to convert](https://github.com/UberGuidoZ/Flipper/tree/main/Wav_Player#readme)
-
-## [- SubGHz playlist generator script](https://github.com/darmiel/flipper-scripts/blob/main/playlist/playlist_creator_by_chunk.py)
-
-### **Plugins that works with external hardware**
-
-## [- How to use: [NRF24] plugins](https://github.com/Eng1n33r/flipperzero-firmware/blob/dev/documentation/NRF24.md)
-
-## [- How to use: [WiFi] Scanner](https://github.com/SequoiaSan/FlipperZero-WiFi-Scanner_Module#readme)
-
-## [- How to use: [ESP8266] Deauther](https://github.com/SequoiaSan/FlipperZero-Wifi-ESP8266-Deauther-Module#readme)
-
-## [- How to use: [ESP32] WiFi Marauder](https://github.com/UberGuidoZ/Flipper/tree/main/Wifi_DevBoard)
-
-## [- [WiFi] Scanner - Web Flasher for module firmware](https://sequoiasan.github.io/FlipperZero-WiFi-Scanner_Module/)
-
-## [- [ESP8266] Deauther - Web Flasher for module firmware](https://sequoiasan.github.io/FlipperZero-Wifi-ESP8266-Deauther-Module/)
-
-## [- Windows: How to Upload .bin to ESP32/ESP8266](https://github.com/SequoiaSan/Guide-How-To-Upload-bin-to-ESP8266-ESP32)
-
-## [- How to use: [GPIO] SentrySafe plugin](https://github.com/Eng1n33r/flipperzero-firmware/blob/dev/documentation/SentrySafe.md)
-
-### **SubGHz**
-
-## [- Transmission is blocked? - How to extend SubGHz frequency range](https://github.com/Eng1n33r/flipperzero-firmware/blob/dev/documentation/DangerousSettings.md)
-
-## [- How to add extra SubGHz frequencies](https://github.com/Eng1n33r/flipperzero-firmware/blob/dev/documentation/SubGHzSettings.md)
-
-<br>
-<br>
-
-# Where I can find IR, SubGhz, ... files, DBs, and other stuff?
-## [Awesome Flipper Zero - Github](https://github.com/djsime1/awesome-flipperzero)
-## [UberGuidoZ Playground - Large collection of files - Github](https://github.com/UberGuidoZ/Flipper)
-## [CAME-12bit, NICE-12bit, Linear-10bit, PT-2240 - SubGHz fixed code bruteforce](https://github.com/tobiabocchi/flipperzero-bruteforce)
-
-<br>
-<br>
-
-# Links
-
-* Unofficial Discord: [discord.gg/flipperzero-unofficial](https://discord.gg/flipperzero-unofficial)
-* Docs by atmanos / How to write your own app (outdated API): [https://flipper.atmanos.com/docs/overview/intro](https://flipper.atmanos.com/docs/overview/intro)
-
-* Official Docs: [http://docs.flipperzero.one](http://docs.flipperzero.one)
-* Official Forum: [forum.flipperzero.one](https://forum.flipperzero.one/)
-
-# Project structure
-
-- `applications`    - Applications and services used in firmware
-- `assets`          - Assets used by applications and services
-- `furi`            - Furi Core: os level primitives and helpers
-- `debug`           - Debug tool: GDB-plugins, SVD-file and etc
-- `documentation`   - Documentation generation system configs and input files
-- `firmware`        - Firmware source code
-- `lib`             - Our and 3rd party libraries, drivers and etc...
-- `site_scons`      - Build helpers
-- `scripts`         - Supplementary scripts and python libraries home
-
-Also pay attention to `ReadMe.md` files inside those directories.
->>>>>>> 1bca477a
+</td></tr></table>