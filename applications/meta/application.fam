App(
    appid="basic_services",
    name="Basic services",
    apptype=FlipperAppType.METAPACKAGE,
    provides=[
        "rpc",
        "bt",
        "desktop",
        "loader",
        "power",
    ],
)


App(
    appid="basic_apps",
    name="Basic applications for main menu",
    apptype=FlipperAppType.METAPACKAGE,
    provides=[
        "gpio",
        "ibutton",
        "infrared",
        "lfrfid",
        "nfc",
        "subghz",
        "bad_usb",
        "u2f",
    ],
)


App(
    appid="basic_plugins",
    name="Basic applications for plug-in menu",
    apptype=FlipperAppType.METAPACKAGE,
    provides=[
        "music_player",
        "bt_hid",
    ],
)

App(
    appid="custom_games",
    name="Custom applications for games menu",
    apptype=FlipperAppType.METAPACKAGE,
    provides=[
        "snake_game",
        "tetris_game",
        "arkanoid_game",
        "tictactoe_game",
    ],
)

App(
    appid="custom_apps",
    name="Custom applications for main menu",
    apptype=FlipperAppType.METAPACKAGE,
    provides=[
        "clock",
        "spectrum_analyzer",
        "unirfremix",
    ],
)

App(
    appid="custom_plugins",
    name="Custom applications for plug-in menu",
    apptype=FlipperAppType.METAPACKAGE,
    provides=[
        "picopass",
        "barcode_generator",
        "mouse_jacker",
        "nrf_sniff",
        "sentry_safe",
        "wifi_marauder",
        "esp8266_deauth",
        "wifi_scanner",
        "wav_player",
<<<<<<< HEAD
        "dec_hex_converter",
        "sub_playlist",
=======
        "multi_converter",
>>>>>>> 94f440d2
    ],
)<|MERGE_RESOLUTION|>--- conflicted
+++ resolved
@@ -76,11 +76,7 @@
         "esp8266_deauth",
         "wifi_scanner",
         "wav_player",
-<<<<<<< HEAD
         "dec_hex_converter",
         "sub_playlist",
-=======
-        "multi_converter",
->>>>>>> 94f440d2
     ],
 )