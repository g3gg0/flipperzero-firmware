#include <furi.h>
#include <gui/gui.h>
#include <assets_icons.h>
#include <gui/view_dispatcher.h>
#include <storage/storage.h>
#include <gui/modules/loading.h>
#include <dialogs/dialogs.h>
#include <flipper_application/flipper_application.h>
#include "elf_cpp/elf_hashtable.h"
#include "fap_loader_app.h"

#define TAG "fap_loader_app"

struct FapLoader {
    FlipperApplication* app;
    Storage* storage;
    DialogsApp* dialogs;
    Gui* gui;
    FuriString* fap_path;
    FuriString* fap_args;
    ViewDispatcher* view_dispatcher;
    Loading* loading;
};

bool fap_loader_load_name_and_icon(
    FuriString* path,
    Storage* storage,
    uint8_t** icon_ptr,
    FuriString* item_name) {
    FlipperApplication* app = flipper_application_alloc(storage, &hashtable_api_interface);

    FlipperApplicationPreloadStatus preload_res =
        flipper_application_preload_manifest(app, furi_string_get_cstr(path));

    bool load_success = false;

    if(preload_res == FlipperApplicationPreloadStatusSuccess) {
        const FlipperApplicationManifest* manifest = flipper_application_get_manifest(app);
        if(manifest->has_icon) {
            memcpy(*icon_ptr, manifest->icon, FAP_MANIFEST_MAX_ICON_SIZE);
        }
        furi_string_set(item_name, manifest->name);
        load_success = true;
    } else {
        FURI_LOG_E(TAG, "FAP Loader failed to preload %s", furi_string_get_cstr(path));
        load_success = false;
    }

    flipper_application_free(app);
    return load_success;
}

static bool fap_loader_item_callback(
    FuriString* path,
    void* context,
    uint8_t** icon_ptr,
    FuriString* item_name) {
    FapLoader* fap_loader = context;
    furi_assert(fap_loader);
    return fap_loader_load_name_and_icon(path, fap_loader->storage, icon_ptr, item_name);
}

static bool fap_loader_run_selected_app(FapLoader* loader) {
    furi_assert(loader);

    FuriString* error_message;

    error_message = furi_string_alloc_set("unknown error");

    bool file_selected = false;
    bool show_error = true;
    do {
        file_selected = true;
        loader->app = flipper_application_alloc(loader->storage, &hashtable_api_interface);
        size_t start = furi_get_tick();

        FURI_LOG_I(TAG, "FAP Loader is loading %s", furi_string_get_cstr(loader->fap_path));

        FlipperApplicationPreloadStatus preload_res =
            flipper_application_preload(loader->app, furi_string_get_cstr(loader->fap_path));
        if(preload_res != FlipperApplicationPreloadStatusSuccess) {
            const char* err_msg = flipper_application_preload_status_to_string(preload_res);
            furi_string_printf(error_message, "Preload failed: %s", err_msg);
            FURI_LOG_E(
                TAG,
                "FAP Loader failed to preload %s: %s",
                furi_string_get_cstr(loader->fap_path),
                err_msg);
            break;
        }

        FURI_LOG_I(TAG, "FAP Loader is mapping");
        FlipperApplicationLoadStatus load_status = flipper_application_map_to_memory(loader->app);
        if(load_status != FlipperApplicationLoadStatusSuccess) {
            const char* err_msg = flipper_application_load_status_to_string(load_status);
            furi_string_printf(error_message, "Load failed: %s", err_msg);
            FURI_LOG_E(
                TAG,
                "FAP Loader failed to map to memory %s: %s",
                furi_string_get_cstr(loader->fap_path),
                err_msg);
            break;
        }

        FURI_LOG_I(TAG, "Loaded in %ums", (size_t)(furi_get_tick() - start));
        FURI_LOG_I(TAG, "FAP Loader is starting app");

        if(strcmp(furi_string_get_cstr(loader->fap_args), "false") == 0) {
            FuriThread* thread = flipper_application_spawn(loader->app, NULL);
            furi_thread_start(thread);
            furi_thread_join(thread);

            show_error = false;
            int ret = furi_thread_get_return_code(thread);

            FURI_LOG_I(TAG, "FAP app returned: %i", ret);
        } else {
            FuriThread* thread = flipper_application_spawn(
                loader->app, (void*)furi_string_get_cstr(loader->fap_args));
            furi_thread_start(thread);
            furi_thread_join(thread);

            show_error = false;
            int ret = furi_thread_get_return_code(thread);

            FURI_LOG_I(TAG, "FAP app returned: %i", ret);
        }
    } while(0);

    if(show_error) {
        DialogMessage* message = dialog_message_alloc();
        dialog_message_set_header(message, "Error", 64, 0, AlignCenter, AlignTop);
        dialog_message_set_buttons(message, NULL, NULL, NULL);

        FuriString* buffer;
        buffer = furi_string_alloc();
        furi_string_printf(buffer, "%s", furi_string_get_cstr(error_message));
        furi_string_replace(buffer, ":", "\n");
        dialog_message_set_text(
            message, furi_string_get_cstr(buffer), 64, 32, AlignCenter, AlignCenter);

        dialog_message_show(loader->dialogs, message);
        dialog_message_free(message);
        furi_string_free(buffer);
    }

    furi_string_free(error_message);

    if(file_selected) {
        flipper_application_free(loader->app);
    }

    return file_selected;
}

static bool fap_loader_select_app(FapLoader* loader) {
    const DialogsFileBrowserOptions browser_options = {
        .extension = ".fap",
        .skip_assets = true,
        .icon = &I_unknown_10px,
        .hide_ext = true,
        .item_loader_callback = fap_loader_item_callback,
        .item_loader_context = loader,
    };

    return dialog_file_browser_show(
        loader->dialogs, loader->fap_path, loader->fap_path, &browser_options);
}

static FapLoader* fap_loader_alloc(const char* path) {
<<<<<<< HEAD
    FapLoader* loader = malloc(sizeof(FapLoader));

    char* tmp = malloc(strlen(path) + 1);
    strcpy(tmp, path);
    char* new_path;

    new_path = strtok(tmp, "¯");

    if(new_path) {
        loader->fap_path = furi_string_alloc_set(new_path);
    } else {
        loader->fap_path = furi_string_alloc_set(path);
    }

    new_path = strtok(NULL, "¯");

    if(new_path) {
        loader->fap_args = furi_string_alloc_set(new_path);
    } else {
        loader->fap_args = furi_string_alloc_set("false");
    }

=======
    FapLoader* loader = malloc(sizeof(FapLoader)); //-V773
    loader->fap_path = furi_string_alloc_set(path);
>>>>>>> e8913f2e
    loader->storage = furi_record_open(RECORD_STORAGE);
    loader->dialogs = furi_record_open(RECORD_DIALOGS);
    loader->gui = furi_record_open(RECORD_GUI);
    loader->view_dispatcher = view_dispatcher_alloc();
    loader->loading = loading_alloc();
    view_dispatcher_attach_to_gui(
        loader->view_dispatcher, loader->gui, ViewDispatcherTypeFullscreen);
    view_dispatcher_add_view(loader->view_dispatcher, 0, loading_get_view(loader->loading));
    return loader;
}

static void fap_loader_free(FapLoader* loader) {
    view_dispatcher_remove_view(loader->view_dispatcher, 0);
    loading_free(loader->loading);
    view_dispatcher_free(loader->view_dispatcher);
    furi_string_free(loader->fap_path);
    furi_string_free(loader->fap_args);
    furi_record_close(RECORD_GUI);
    furi_record_close(RECORD_DIALOGS);
    furi_record_close(RECORD_STORAGE);
    free(loader);
}

int32_t fap_loader_app(void* p) {
    FapLoader* loader;
    if(p) {
        loader = fap_loader_alloc((const char*)p);
        view_dispatcher_switch_to_view(loader->view_dispatcher, 0);
        fap_loader_run_selected_app(loader);
    } else {
        loader = fap_loader_alloc(EXT_PATH("apps"));
        while(fap_loader_select_app(loader)) {
            view_dispatcher_switch_to_view(loader->view_dispatcher, 0);
            fap_loader_run_selected_app(loader);
        };
    }

    fap_loader_free(loader);
    return 0;
}<|MERGE_RESOLUTION|>--- conflicted
+++ resolved
@@ -168,8 +168,7 @@
 }
 
 static FapLoader* fap_loader_alloc(const char* path) {
-<<<<<<< HEAD
-    FapLoader* loader = malloc(sizeof(FapLoader));
+    FapLoader* loader = malloc(sizeof(FapLoader)); //-V773
 
     char* tmp = malloc(strlen(path) + 1);
     strcpy(tmp, path);
@@ -191,10 +190,6 @@
         loader->fap_args = furi_string_alloc_set("false");
     }
 
-=======
-    FapLoader* loader = malloc(sizeof(FapLoader)); //-V773
-    loader->fap_path = furi_string_alloc_set(path);
->>>>>>> e8913f2e
     loader->storage = furi_record_open(RECORD_STORAGE);
     loader->dialogs = furi_record_open(RECORD_DIALOGS);
     loader->gui = furi_record_open(RECORD_GUI);
