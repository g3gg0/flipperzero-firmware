--- conflicted
+++ resolved
@@ -367,7 +367,6 @@
         false);
 
     if(in_menu) {
-<<<<<<< HEAD
         if(event->type != InputTypeShort) {
             return true; // RETURN
         }
@@ -394,34 +393,6 @@
             browser->callback(idx, browser->context);
         } else if(event->key == InputKeyBack) {
             browser->callback(ArchiveBrowserEventFileMenuClose, browser->context);
-=======
-        if(event->type == InputTypeShort) {
-            if(event->key == InputKeyUp || event->key == InputKeyDown) {
-                with_view_model(
-                    browser->view,
-                    ArchiveBrowserViewModel * model,
-                    {
-                        if(event->key == InputKeyUp) {
-                            model->menu_idx = ((model->menu_idx - 1) + MENU_ITEMS) % MENU_ITEMS;
-                        } else if(event->key == InputKeyDown) {
-                            model->menu_idx = (model->menu_idx + 1) % MENU_ITEMS;
-                        }
-                    },
-                    true);
-            }
-
-            if(event->key == InputKeyOk) {
-                uint8_t idx;
-                with_view_model(
-                    browser->view,
-                    ArchiveBrowserViewModel * model,
-                    { idx = model->menu_idx; },
-                    false);
-                browser->callback(file_menu_actions[idx], browser->context);
-            } else if(event->key == InputKeyBack) {
-                browser->callback(ArchiveBrowserEventFileMenuClose, browser->context);
-            }
->>>>>>> a1ede0a2
         }
     } else {
         if(event->type == InputTypeShort) {
@@ -532,18 +503,11 @@
     }
 
     with_view_model(
-<<<<<<< HEAD
         browser->view, (ArchiveBrowserViewModel * model) {
             files_array_clear(model->files);
             menu_array_clear(model->context_menu);
             return false;
         });
-=======
-        browser->view,
-        ArchiveBrowserViewModel * model,
-        { files_array_clear(model->files); },
-        false);
->>>>>>> a1ede0a2
 
     furi_string_free(browser->path);
 
