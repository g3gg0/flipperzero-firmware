#include "../lfrfid_i.h"

typedef struct {
    FuriString* menu_item_name[LFRFIDProtocolMax];
    uint32_t line_sel;
} SaveTypeCtx;

static void lfrfid_scene_save_type_submenu_callback(void* context, uint32_t index) {
    LfRfid* app = context;

    view_dispatcher_send_custom_event(app->view_dispatcher, index);
}

void lfrfid_scene_save_type_on_enter(void* context) {
    LfRfid* app = context;
    Submenu* submenu = app->submenu;

    SaveTypeCtx* state = malloc(sizeof(SaveTypeCtx));
    for(uint8_t i = 0; i < LFRFIDProtocolMax; i++) {
<<<<<<< HEAD
        if((strcmp(
                protocol_dict_get_manufacturer(app->dict, i),
                protocol_dict_get_name(app->dict, i)) != 0) &&
           (strcmp(protocol_dict_get_manufacturer(app->dict, i), "N/A") != 0)) {
            string_init_printf(
                state->menu_item_name[i],
=======
        if(strcmp(
               protocol_dict_get_manufacturer(app->dict, i),
               protocol_dict_get_name(app->dict, i)) != 0) {
            state->menu_item_name[i] = furi_string_alloc_printf(
>>>>>>> 4bf29827
                "%s %s",
                protocol_dict_get_manufacturer(app->dict, i),
                protocol_dict_get_name(app->dict, i));
        } else {
            state->menu_item_name[i] =
                furi_string_alloc_printf("%s", protocol_dict_get_name(app->dict, i));
        }
        submenu_add_item(
            submenu,
            furi_string_get_cstr(state->menu_item_name[i]),
            i,
            lfrfid_scene_save_type_submenu_callback,
            app);
    }

    submenu_set_selected_item(
        submenu, scene_manager_get_scene_state(app->scene_manager, LfRfidSceneSaveType));

    scene_manager_set_scene_state(app->scene_manager, LfRfidSceneSaveType, (uint32_t)state);

    // clear key name
    furi_string_reset(app->file_name);

    view_dispatcher_switch_to_view(app->view_dispatcher, LfRfidViewSubmenu);
}

bool lfrfid_scene_save_type_on_event(void* context, SceneManagerEvent event) {
    LfRfid* app = context;
    bool consumed = false;

    SaveTypeCtx* state =
        (SaveTypeCtx*)scene_manager_get_scene_state(app->scene_manager, LfRfidSceneSaveType);
    furi_check(state);

    if(event.type == SceneManagerEventTypeCustom) {
        app->protocol_id = event.event;
        state->line_sel = event.event;
        scene_manager_next_scene(app->scene_manager, LfRfidSceneSaveData);
        consumed = true;
    }

    return consumed;
}

void lfrfid_scene_save_type_on_exit(void* context) {
    LfRfid* app = context;
    SaveTypeCtx* state =
        (SaveTypeCtx*)scene_manager_get_scene_state(app->scene_manager, LfRfidSceneSaveType);
    furi_check(state);

    submenu_reset(app->submenu);

    for(uint8_t i = 0; i < LFRFIDProtocolMax; i++) {
        furi_string_free(state->menu_item_name[i]);
    }

    uint32_t line_sel = state->line_sel;

    free(state);

    scene_manager_set_scene_state(app->scene_manager, LfRfidSceneSaveType, line_sel);
}<|MERGE_RESOLUTION|>--- conflicted
+++ resolved
@@ -17,19 +17,12 @@
 
     SaveTypeCtx* state = malloc(sizeof(SaveTypeCtx));
     for(uint8_t i = 0; i < LFRFIDProtocolMax; i++) {
-<<<<<<< HEAD
         if((strcmp(
                 protocol_dict_get_manufacturer(app->dict, i),
                 protocol_dict_get_name(app->dict, i)) != 0) &&
            (strcmp(protocol_dict_get_manufacturer(app->dict, i), "N/A") != 0)) {
             string_init_printf(
                 state->menu_item_name[i],
-=======
-        if(strcmp(
-               protocol_dict_get_manufacturer(app->dict, i),
-               protocol_dict_get_name(app->dict, i)) != 0) {
-            state->menu_item_name[i] = furi_string_alloc_printf(
->>>>>>> 4bf29827
                 "%s %s",
                 protocol_dict_get_manufacturer(app->dict, i),
                 protocol_dict_get_name(app->dict, i));
