--- conflicted
+++ resolved
@@ -11,11 +11,8 @@
     stack_size=2 * 1024,
     # icon="A_BadUsb_14",
     order=70,
-<<<<<<< HEAD
     fap_category="Main",
     fap_icon="badusb_10px.png",
     fap_icon_assets="images",
-=======
     fap_libs=["assets"],
->>>>>>> e8913f2e
 )