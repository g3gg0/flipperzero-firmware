--- conflicted
+++ resolved
@@ -8,10 +8,7 @@
     DialogsFileBrowserOptions browser_options;
     dialog_file_browser_set_basic_options(
         &browser_options, BAD_USB_APP_SCRIPT_EXTENSION, &I_badusb_10px);
-<<<<<<< HEAD
-=======
     browser_options.skip_assets = true;
->>>>>>> 226f8517
 
     // Input events and views are managed by file_browser
     bool res = dialog_file_browser_show(
