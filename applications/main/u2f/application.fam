--- conflicted
+++ resolved
@@ -11,11 +11,8 @@
     stack_size=2 * 1024,
     # icon="A_U2F_14",
     order=80,
-<<<<<<< HEAD
     fap_icon="U2FIcon.png",
     fap_category="Main",
     fap_icon_assets="images",
-=======
     fap_libs=["assets"],
->>>>>>> e8913f2e
 )