#include "../nfc_i.h"

enum SubmenuIndex {
    SubmenuIndexMfUlUnlockMenuAuto,
    SubmenuIndexMfUlUnlockMenuAmeebo,
    SubmenuIndexMfUlUnlockMenuXiaomi,
    SubmenuIndexMfUlUnlockMenuManual,
};

void nfc_scene_mf_ultralight_unlock_menu_submenu_callback(void* context, uint32_t index) {
    Nfc* nfc = context;

    view_dispatcher_send_custom_event(nfc->view_dispatcher, index);
}

void nfc_scene_mf_ultralight_unlock_menu_on_enter(void* context) {
    Nfc* nfc = context;
    Submenu* submenu = nfc->submenu;

    uint32_t state =
        scene_manager_get_scene_state(nfc->scene_manager, NfcSceneMfUltralightUnlockMenu);
    if(nfc->dev->dev_data.protocol == NfcDeviceProtocolMifareUl) {
        submenu_add_item(
            submenu,
            "Unlock With Reader",
            SubmenuIndexMfUlUnlockMenuAuto,
            nfc_scene_mf_ultralight_unlock_menu_submenu_callback,
            nfc);
    }
    submenu_add_item(
        submenu,
<<<<<<< HEAD
        "Enter PWD Manually",
        SubmenuIndexMfUlUnlockMenuManual,
=======
        "Auth As Ameebo",
        SubmenuIndexMfUlUnlockMenuAmeebo,
>>>>>>> 849afc87
        nfc_scene_mf_ultralight_unlock_menu_submenu_callback,
        nfc);
    submenu_add_item(
        submenu,
<<<<<<< HEAD
        "Auth As Am11bo",
        SubmenuIndexMfUlUnlockMenuAmeebo,
=======
        "Auth As Xiaomi Air Purifier",
        SubmenuIndexMfUlUnlockMenuXiaomi,
>>>>>>> 849afc87
        nfc_scene_mf_ultralight_unlock_menu_submenu_callback,
        nfc);
    submenu_add_item(
        submenu,
        "Enter Password Manually",
        SubmenuIndexMfUlUnlockMenuManual,
        nfc_scene_mf_ultralight_unlock_menu_submenu_callback,
        nfc);
    submenu_set_selected_item(submenu, state);
    view_dispatcher_switch_to_view(nfc->view_dispatcher, NfcViewMenu);
}

bool nfc_scene_mf_ultralight_unlock_menu_on_event(void* context, SceneManagerEvent event) {
    Nfc* nfc = context;
    bool consumed = false;

    if(event.type == SceneManagerEventTypeCustom) {
        if(event.event == SubmenuIndexMfUlUnlockMenuManual) {
            nfc->dev->dev_data.mf_ul_data.auth_method = MfUltralightAuthMethodManual;
            scene_manager_next_scene(nfc->scene_manager, NfcSceneMfUltralightKeyInput);
            consumed = true;
        } else if(event.event == SubmenuIndexMfUlUnlockMenuAmeebo) {
            nfc->dev->dev_data.mf_ul_data.auth_method = MfUltralightAuthMethodAmeebo;
            scene_manager_next_scene(nfc->scene_manager, NfcSceneMfUltralightUnlockWarn);
            consumed = true;
        } else if(event.event == SubmenuIndexMfUlUnlockMenuXiaomi) {
            nfc->dev->dev_data.mf_ul_data.auth_method = MfUltralightAuthMethodXiaomi;
            scene_manager_next_scene(nfc->scene_manager, NfcSceneMfUltralightUnlockWarn);
            consumed = true;
        } else if(event.event == SubmenuIndexMfUlUnlockMenuAuto) {
            scene_manager_next_scene(nfc->scene_manager, NfcSceneMfUltralightUnlockAuto);
            consumed = true;
        }
        scene_manager_set_scene_state(
            nfc->scene_manager, NfcSceneMfUltralightUnlockMenu, event.event);
    }
    return consumed;
}

void nfc_scene_mf_ultralight_unlock_menu_on_exit(void* context) {
    Nfc* nfc = context;

    submenu_reset(nfc->submenu);
}<|MERGE_RESOLUTION|>--- conflicted
+++ resolved
@@ -29,24 +29,14 @@
     }
     submenu_add_item(
         submenu,
-<<<<<<< HEAD
-        "Enter PWD Manually",
-        SubmenuIndexMfUlUnlockMenuManual,
-=======
         "Auth As Ameebo",
         SubmenuIndexMfUlUnlockMenuAmeebo,
->>>>>>> 849afc87
         nfc_scene_mf_ultralight_unlock_menu_submenu_callback,
         nfc);
     submenu_add_item(
         submenu,
-<<<<<<< HEAD
-        "Auth As Am11bo",
-        SubmenuIndexMfUlUnlockMenuAmeebo,
-=======
         "Auth As Xiaomi Air Purifier",
         SubmenuIndexMfUlUnlockMenuXiaomi,
->>>>>>> 849afc87
         nfc_scene_mf_ultralight_unlock_menu_submenu_callback,
         nfc);
     submenu_add_item(
