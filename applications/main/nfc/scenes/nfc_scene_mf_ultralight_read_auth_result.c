--- conflicted
+++ resolved
@@ -24,18 +24,11 @@
     temp_str = furi_string_alloc();
 
     if((mf_ul_data->data_read == mf_ul_data->data_size) && (mf_ul_data->data_read > 0)) {
-<<<<<<< HEAD
-        if(mf_ul_data->auth_success)
-            title = "All pages are unlocked!";
-        else
-            title = "All unlocked but failed auth!";
-=======
         if(mf_ul_data->auth_success) {
             title = "All pages are unlocked!";
         } else {
             title = "All unlocked but failed auth!";
         }
->>>>>>> dc76b523
     } else {
         title = "Not all pages unlocked!";
     }
@@ -76,7 +69,6 @@
         nfc);
 
     furi_string_free(temp_str);
-    notification_message(nfc->notifications, &sequence_set_green_255);
     view_dispatcher_switch_to_view(nfc->view_dispatcher, NfcViewWidget);
 }
 
@@ -118,6 +110,4 @@
 
     // Clean views
     widget_reset(nfc->widget);
-
-    notification_message_block(nfc->notifications, &sequence_reset_green);
 }