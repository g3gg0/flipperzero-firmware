--- conflicted
+++ resolved
@@ -28,15 +28,9 @@
     widget_add_string_element(
         nfc->widget, 0, 0, AlignLeft, AlignTop, FontPrimary, "MIFARE Classic Keys");
     char temp_str[32];
-<<<<<<< HEAD
-    snprintf(temp_str, sizeof(temp_str), "Flipper Dict: %ld", flipper_dict_keys_total);
+    snprintf(temp_str, sizeof(temp_str), "System Dict: %ld", flipper_dict_keys_total);
     widget_add_string_element(nfc->widget, 0, 20, AlignLeft, AlignTop, FontSecondary, temp_str);
     snprintf(temp_str, sizeof(temp_str), "User Dict: %ld", user_dict_keys_total);
-=======
-    snprintf(temp_str, sizeof(temp_str), "System dict: %lu", flipper_dict_keys_total);
-    widget_add_string_element(nfc->widget, 0, 20, AlignLeft, AlignTop, FontSecondary, temp_str);
-    snprintf(temp_str, sizeof(temp_str), "User dict: %lu", user_dict_keys_total);
->>>>>>> 69879c36
     widget_add_string_element(nfc->widget, 0, 32, AlignLeft, AlignTop, FontSecondary, temp_str);
     widget_add_button_element(
         nfc->widget, GuiButtonTypeCenter, "Add", nfc_scene_mf_classic_keys_widget_callback, nfc);
