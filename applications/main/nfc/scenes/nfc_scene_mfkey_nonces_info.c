#include "../nfc_i.h"
#include <lib/nfc/helpers/mfkey32.h>

void nfc_scene_mfkey_nonces_info_callback(GuiButtonType result, InputType type, void* context) {
    Nfc* nfc = context;
    if(type == InputTypeShort) {
        view_dispatcher_send_custom_event(nfc->view_dispatcher, result);
    }
}

void nfc_scene_mfkey_nonces_info_on_enter(void* context) {
    Nfc* nfc = context;

    FuriString* temp_str;
    temp_str = furi_string_alloc();

    uint16_t nonces_saved = mfkey32_get_auth_sectors(temp_str);
<<<<<<< HEAD
    widget_add_text_scroll_element(nfc->widget, 0, 22, 128, 42, string_get_cstr(temp_str));
    string_printf(temp_str, "Nonce pairs saved %d", nonces_saved);
=======
    widget_add_text_scroll_element(nfc->widget, 0, 22, 128, 42, furi_string_get_cstr(temp_str));
    furi_string_printf(temp_str, "Nonces saved %d", nonces_saved);
>>>>>>> 4bf29827
    widget_add_string_element(
        nfc->widget, 0, 0, AlignLeft, AlignTop, FontPrimary, furi_string_get_cstr(temp_str));
    widget_add_string_element(
        nfc->widget, 0, 12, AlignLeft, AlignTop, FontSecondary, "Authenticated sectors:");

    widget_add_button_element(
        nfc->widget, GuiButtonTypeCenter, "OK", nfc_scene_mfkey_nonces_info_callback, nfc);

    furi_string_free(temp_str);

    view_dispatcher_switch_to_view(nfc->view_dispatcher, NfcViewWidget);
}

bool nfc_scene_mfkey_nonces_info_on_event(void* context, SceneManagerEvent event) {
    Nfc* nfc = context;
    bool consumed = false;

    if(event.type == SceneManagerEventTypeCustom) {
        if(event.event == GuiButtonTypeCenter) {
            scene_manager_next_scene(nfc->scene_manager, NfcSceneMfkeyComplete);
            consumed = true;
        }
    } else if(event.type == SceneManagerEventTypeBack) {
        consumed =
            scene_manager_search_and_switch_to_previous_scene(nfc->scene_manager, NfcSceneStart);
    }

    return consumed;
}

void nfc_scene_mfkey_nonces_info_on_exit(void* context) {
    Nfc* nfc = context;

    // Clear view
    widget_reset(nfc->widget);
}<|MERGE_RESOLUTION|>--- conflicted
+++ resolved
@@ -15,13 +15,8 @@
     temp_str = furi_string_alloc();
 
     uint16_t nonces_saved = mfkey32_get_auth_sectors(temp_str);
-<<<<<<< HEAD
     widget_add_text_scroll_element(nfc->widget, 0, 22, 128, 42, string_get_cstr(temp_str));
     string_printf(temp_str, "Nonce pairs saved %d", nonces_saved);
-=======
-    widget_add_text_scroll_element(nfc->widget, 0, 22, 128, 42, furi_string_get_cstr(temp_str));
-    furi_string_printf(temp_str, "Nonces saved %d", nonces_saved);
->>>>>>> 4bf29827
     widget_add_string_element(
         nfc->widget, 0, 0, AlignLeft, AlignTop, FontPrimary, furi_string_get_cstr(temp_str));
     widget_add_string_element(
