--- conflicted
+++ resolved
@@ -31,13 +31,9 @@
 
     // Set tag type
     if(protocol == NfcDeviceProtocolEMV) {
-<<<<<<< HEAD
-        string_cat_printf(temp_str, "\e#EMV Bank Card\n");
+        furi_string_cat_printf(temp_str, "\e#EMV Bank Card\n");
     } else if(protocol == NfcDeviceProtocolMRTD) {
-        string_cat_printf(temp_str, "\e#Passport/ID\n");
-=======
-        furi_string_cat_printf(temp_str, "\e#EMV Bank Card\n");
->>>>>>> 906124b0
+        furi_string_cat_printf(temp_str, "\e#Passport/ID\n");
     } else if(protocol == NfcDeviceProtocolMifareUl) {
         furi_string_cat_printf(
             temp_str, "\e#%s\n", nfc_mf_ul_type(dev_data->mf_ul_data.type, true));
