--- conflicted
+++ resolved
@@ -123,11 +123,7 @@
     }
 
     // Stage 2 - create dir if necessary
-<<<<<<< HEAD
-    res = !storage_simply_mkdir(instance->storage, SUBGHZ_HISTORY_TMP_DIR);
-=======
     res = storage_simply_mkdir(instance->storage, SUBGHZ_HISTORY_TMP_DIR);
->>>>>>> 5989651b
     if(!res) {
         FURI_LOG_E(TAG, "Cannot process temp dir!");
     }
