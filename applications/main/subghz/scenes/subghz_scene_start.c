--- conflicted
+++ resolved
@@ -21,9 +21,6 @@
     if(subghz->state_notifications == SubGhzNotificationStateStarting) {
         subghz->state_notifications = SubGhzNotificationStateIDLE;
     }
-<<<<<<< HEAD
-    subghz_last_settings_set_detect_raw_values(subghz);
-=======
 #ifdef SUBGHZ_SAVE_DETECT_RAW_SETTING
     subghz_last_settings_set_detect_raw_values(subghz);
 #else
@@ -33,7 +30,6 @@
         false);
     subghz_receiver_set_filter(subghz->txrx->receiver, SubGhzProtocolFlag_Decodable);
 #endif
->>>>>>> 110dc48b
 
     submenu_add_item(
         subghz->submenu, "Read", SubmenuIndexRead, subghz_scene_start_submenu_callback, subghz);
