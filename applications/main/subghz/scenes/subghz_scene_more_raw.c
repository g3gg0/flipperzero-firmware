#include "../subghz_i.h"

enum SubmenuIndex {
    SubmenuIndexDecode,
    SubmenuIndexEdit,
    SubmenuIndexDelete,
};

void subghz_scene_more_raw_submenu_callback(void* context, uint32_t index) {
    SubGhz* subghz = context;
    view_dispatcher_send_custom_event(subghz->view_dispatcher, index);
}

void subghz_scene_more_raw_on_enter(void* context) {
    SubGhz* subghz = context;

    submenu_add_item(
        subghz->submenu,
        "Decode",
        SubmenuIndexDecode,
        subghz_scene_more_raw_submenu_callback,
        subghz);

    submenu_add_item(
        subghz->submenu,
        "Rename",
        SubmenuIndexEdit,
        subghz_scene_more_raw_submenu_callback,
        subghz);

    submenu_add_item(
        subghz->submenu,
        "Delete",
        SubmenuIndexDelete,
        subghz_scene_more_raw_submenu_callback,
        subghz);

    submenu_set_selected_item(
        subghz->submenu, scene_manager_get_scene_state(subghz->scene_manager, SubGhzSceneMoreRAW));

    view_dispatcher_switch_to_view(subghz->view_dispatcher, SubGhzViewIdMenu);
}

bool subghz_scene_more_raw_on_event(void* context, SceneManagerEvent event) {
    SubGhz* subghz = context;

    if(event.type == SceneManagerEventTypeCustom) {
        if(event.event == SubmenuIndexDelete) {
            if(subghz_file_available(subghz)) {
                scene_manager_set_scene_state(
                    subghz->scene_manager, SubGhzSceneReadRAW, SubGhzCustomEventManagerNoSet);
                scene_manager_set_scene_state(
                    subghz->scene_manager, SubGhzSceneMoreRAW, SubmenuIndexDelete);
                scene_manager_next_scene(subghz->scene_manager, SubGhzSceneDeleteRAW);
                return true;
            } else {
                if(!scene_manager_search_and_switch_to_previous_scene(
                       subghz->scene_manager, SubGhzSceneStart)) {
                    scene_manager_stop(subghz->scene_manager);
                    view_dispatcher_stop(subghz->view_dispatcher);
                }
            }
        } else if(event.event == SubmenuIndexEdit) {
<<<<<<< HEAD
            furi_string_reset(subghz->file_path_tmp);
            scene_manager_set_scene_state(
                subghz->scene_manager, SubGhzSceneMoreRAW, SubmenuIndexEdit);
            scene_manager_next_scene(subghz->scene_manager, SubGhzSceneSaveName);
            return true;
        } else if(event.event == SubmenuIndexDecode) {
            scene_manager_set_scene_state(
                subghz->scene_manager, SubGhzSceneMoreRAW, SubmenuIndexDecode);
            scene_manager_next_scene(subghz->scene_manager, SubGhzSceneDecodeRAW);
            return true;
=======
            if(subghz_file_available(subghz)) {
                furi_string_reset(subghz->file_path_tmp);
                scene_manager_set_scene_state(
                    subghz->scene_manager, SubGhzSceneMoreRAW, SubmenuIndexEdit);
                scene_manager_next_scene(subghz->scene_manager, SubGhzSceneSaveName);
                return true;
            } else {
                if(!scene_manager_search_and_switch_to_previous_scene(
                       subghz->scene_manager, SubGhzSceneStart)) {
                    scene_manager_stop(subghz->scene_manager);
                    view_dispatcher_stop(subghz->view_dispatcher);
                }
            }
>>>>>>> 721ab717
        }
    }
    return false;
}

void subghz_scene_more_raw_on_exit(void* context) {
    SubGhz* subghz = context;
    submenu_reset(subghz->submenu);
}<|MERGE_RESOLUTION|>--- conflicted
+++ resolved
@@ -61,18 +61,6 @@
                 }
             }
         } else if(event.event == SubmenuIndexEdit) {
-<<<<<<< HEAD
-            furi_string_reset(subghz->file_path_tmp);
-            scene_manager_set_scene_state(
-                subghz->scene_manager, SubGhzSceneMoreRAW, SubmenuIndexEdit);
-            scene_manager_next_scene(subghz->scene_manager, SubGhzSceneSaveName);
-            return true;
-        } else if(event.event == SubmenuIndexDecode) {
-            scene_manager_set_scene_state(
-                subghz->scene_manager, SubGhzSceneMoreRAW, SubmenuIndexDecode);
-            scene_manager_next_scene(subghz->scene_manager, SubGhzSceneDecodeRAW);
-            return true;
-=======
             if(subghz_file_available(subghz)) {
                 furi_string_reset(subghz->file_path_tmp);
                 scene_manager_set_scene_state(
@@ -86,7 +74,19 @@
                     view_dispatcher_stop(subghz->view_dispatcher);
                 }
             }
->>>>>>> 721ab717
+        } else if(event.event == SubmenuIndexDecode) {
+            if(subghz_file_available(subghz)) {
+                scene_manager_set_scene_state(
+                    subghz->scene_manager, SubGhzSceneMoreRAW, SubmenuIndexDecode);
+                scene_manager_next_scene(subghz->scene_manager, SubGhzSceneDecodeRAW);
+                return true;
+            } else {
+                if(!scene_manager_search_and_switch_to_previous_scene(
+                       subghz->scene_manager, SubGhzSceneStart)) {
+                    scene_manager_stop(subghz->scene_manager);
+                    view_dispatcher_stop(subghz->view_dispatcher);
+                }
+            }
         }
     }
     return false;
