--- conflicted
+++ resolved
@@ -169,15 +169,12 @@
         subghz);
     submenu_add_item(
         subghz->submenu,
-<<<<<<< HEAD
-=======
         "Security+1.0 433MHz",
         SubmenuIndexLiftMaster_433_00,
         subghz_scene_set_type_submenu_callback,
         subghz);
     submenu_add_item(
         subghz->submenu,
->>>>>>> 57362b3e
         "Security+2.0 310MHz",
         SubmenuIndexSecPlus_v2_310_00,
         subghz_scene_set_type_submenu_callback,
