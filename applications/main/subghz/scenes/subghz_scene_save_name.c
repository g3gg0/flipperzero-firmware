--- conflicted
+++ resolved
@@ -19,11 +19,7 @@
     furi_hal_rtc_get_datetime(&datetime);
     string_printf(
         name,
-<<<<<<< HEAD
-        "%.4d%.2d%.2d-%.2d%.2d%.2d-RAW-%d.%.2dMHz",
-=======
-        "RAW_%.4d.%.2d.%.2d-%.2d.%.2d.%.2d-%d.%.2dMHz",
->>>>>>> 1bca477a
+        "R_%.4d.%.2d.%.2d-%.2d.%.2d.%.2d-%d.%.2dMHz",
         datetime.year,
         datetime.month,
         datetime.day,
