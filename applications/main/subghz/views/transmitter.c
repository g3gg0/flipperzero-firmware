--- conflicted
+++ resolved
@@ -82,15 +82,9 @@
     canvas_clear(canvas);
     canvas_set_color(canvas, ColorBlack);
     canvas_set_font(canvas, FontSecondary);
-<<<<<<< HEAD
     elements_multiline_text(canvas, 0, 7, string_get_cstr(model->key_str));
     canvas_draw_str(canvas, 78, 7, string_get_cstr(model->frequency_str));
     canvas_draw_str(canvas, 113, 7, string_get_cstr(model->preset_str));
-=======
-    elements_multiline_text(canvas, 0, 8, furi_string_get_cstr(model->key_str));
-    canvas_draw_str(canvas, 78, 8, furi_string_get_cstr(model->frequency_str));
-    canvas_draw_str(canvas, 113, 8, furi_string_get_cstr(model->preset_str));
->>>>>>> 4bf29827
     if(model->show_button) subghz_view_transmitter_button_right(canvas, "Send");
 }
 
