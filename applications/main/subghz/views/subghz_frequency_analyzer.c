#include "subghz_frequency_analyzer.h"
#include "../subghz_i.h"

#include <math.h>
#include <furi.h>
#include <furi_hal.h>
#include <input/input.h>
#include <notification/notification_messages.h>
#include <gui/elements.h>
#include "../helpers/subghz_frequency_analyzer_worker.h"

#include <assets_icons.h>

#define TAG "frequency_analyzer"

#define RSSI_MIN -97
#define RSSI_MAX -60
#define RSSI_SCALE 2
#define TRIGGER_STEP 1

<<<<<<< HEAD
=======
static const NotificationSequence sequence_hw_blink = {
    &message_blink_start_10,
    &message_blink_set_color_cyan,
    &message_do_not_reset,
    NULL,
};

static const NotificationSequence sequence_hw_blink_stop = {
    &message_blink_stop,
    NULL,
};

static const NotificationSequence sequence_saved = {
    &message_blink_stop,
    &message_blue_0,
    &message_green_255,
    &message_red_0,
    &message_vibro_on,
    &message_delay_100,
    &message_vibro_off,
    NULL,
};
static const NotificationSequence sequence_not_saved = {
    &message_blink_stop,
    &message_green_255,
    &message_blue_255,
    &message_red_255,
    NULL,
};

static const uint32_t subghz_frequency_list[] = {
    300000000, 302757000, 303875000, 304250000, 307000000, 307500000, 307800000,
    309000000, 310000000, 312000000, 312100000, 313000000, 313850000, 314000000,
    314350000, 315000000, 318000000, 345000000, 348000000, 387000000, 390000000,
    418000000, 433075000, 433220000, 433420000, 433657070, 433889000, 433920000,
    434176948, 434420000, 434775000, 438900000, 464000000, 779000000, 868350000,
    868400000, 868950000, 906400000, 915000000, 925000000, 928000000};

>>>>>>> 3dcd8a73
typedef enum {
    SubGhzFrequencyAnalyzerStatusIDLE,
} SubGhzFrequencyAnalyzerStatus;

struct SubGhzFrequencyAnalyzer {
    View* view;
    SubGhzFrequencyAnalyzerWorker* worker;
    SubGhzFrequencyAnalyzerCallback callback;
    void* context;
    bool locked;
    float rssi_last;
    uint32_t frequency_last;
    uint32_t frequency_last_vis;
};

typedef struct {
    uint32_t frequency;
    uint32_t frequency_last;
    uint32_t frequency_to_save;
    float rssi;
    float rssi_last;
    float trigger;
} SubGhzFrequencyAnalyzerModel;

void subghz_frequency_analyzer_set_callback(
    SubGhzFrequencyAnalyzer* subghz_frequency_analyzer,
    SubGhzFrequencyAnalyzerCallback callback,
    void* context) {
    furi_assert(subghz_frequency_analyzer);
    furi_assert(callback);
    subghz_frequency_analyzer->callback = callback;
    subghz_frequency_analyzer->context = context;
}

void subghz_frequency_analyzer_draw_rssi(
    Canvas* canvas,
    float rssi,
    float rssi_last,
    float trigger,
    uint8_t x,
    uint8_t y) {
    // Current RSSI
    if(rssi) {
        if(rssi > RSSI_MAX) rssi = RSSI_MAX;
        rssi = (rssi - RSSI_MIN) / RSSI_SCALE;
        uint8_t column_number = 0;
        for(size_t i = 0; i <= (uint8_t)rssi; i++) {
            if((i + 1) % 4) {
                column_number++;
                canvas_draw_box(canvas, x + 2 * i, y - column_number, 2, 4 + column_number);
            }
        }
    }

    // Last RSSI
    if(rssi_last) {
        if(rssi_last > RSSI_MAX) rssi_last = RSSI_MAX;
        int max_x = (int)((rssi_last - RSSI_MIN) / RSSI_SCALE) * 2;
        //if(!(max_x % 8)) max_x -= 2;
        int max_h = (int)((rssi_last - RSSI_MIN) / RSSI_SCALE) + 4;
        max_h -= (max_h / 4) + 3;
        canvas_draw_line(canvas, x + max_x + 1, y - max_h, x + max_x + 1, y + 3);
    }

    // Trigger cursor
    trigger = (trigger - RSSI_MIN) / RSSI_SCALE;
    uint8_t tr_x = x + 2 * trigger;
    canvas_draw_dot(canvas, tr_x, y + 4);
    canvas_draw_line(canvas, tr_x - 1, y + 5, tr_x + 1, y + 5);

    canvas_draw_line(canvas, x, y + 3, x + (RSSI_MAX - RSSI_MIN) * 2 / RSSI_SCALE, y + 3);
}

void subghz_frequency_analyzer_draw(Canvas* canvas, SubGhzFrequencyAnalyzerModel* model) {
    char buffer[64];

    // Title
    canvas_set_color(canvas, ColorBlack);
    canvas_set_font(canvas, FontSecondary);
    canvas_draw_str(canvas, 20, 8, "Frequency Analyzer");

    // RSSI
    canvas_draw_str(canvas, 33, 62, "RSSI");
    subghz_frequency_analyzer_draw_rssi(
        canvas, model->rssi, model->rssi_last, model->trigger, 57, 58);

    // Frequency
    canvas_set_font(canvas, FontBigNumbers);
    snprintf(
        buffer,
        sizeof(buffer),
        "%03ld.%03ld",
        model->frequency / 1000000 % 1000,
        model->frequency / 1000 % 1000);
    canvas_draw_str(canvas, 8, 30, buffer);
    canvas_draw_icon(canvas, 96, 19, &I_MHz_25x11);

    // Last detected frequency
    canvas_set_font(canvas, FontSecondary);
    if(model->frequency_last) {
        snprintf(
            buffer,
            sizeof(buffer),
            "Last: %03ld.%03ld MHz",
            model->frequency_last / 1000000 % 1000,
            model->frequency_last / 1000 % 1000);
    } else {
        strcpy(buffer, "Last: ---.--- MHz");
    }
    canvas_draw_str(canvas, 9, 42, buffer);

    // Buttons hint
    elements_button_left(canvas, "T-");
    elements_button_right(canvas, "T+");
}

uint32_t subghz_frequency_find_correct(uint32_t input) {
    uint32_t prev_freq = 0;
    uint32_t current = 0;
    uint32_t result = 0;
#if FURI_DEBUG
    FURI_LOG_D(TAG, "input: %d", input);
#endif
    for(size_t i = 0; i < sizeof(subghz_frequency_list); i++) {
        current = subghz_frequency_list[i];
        if(current == input) {
            result = current;
            break;
        }
        if(current > input && prev_freq < input) {
            if(current - input < input - prev_freq) {
                result = current;
            } else {
                result = prev_freq;
            }
            break;
        }
        prev_freq = current;
    }

    return result;
}

bool subghz_frequency_analyzer_input(InputEvent* event, void* context) {
    furi_assert(context);
    SubGhzFrequencyAnalyzer* instance = context;

    bool need_redraw = false;

    if(event->key == InputKeyBack) return false;

    if(((event->type == InputTypePress) || (event->type == InputTypeRepeat)) &&
       ((event->key == InputKeyLeft) || (event->key == InputKeyRight))) {
        // Trigger setup
        float trigger_level = subghz_frequency_analyzer_worker_get_trigger_level(instance->worker);
        switch(event->key) {
        case InputKeyLeft:
            trigger_level -= TRIGGER_STEP;
            if(trigger_level < RSSI_MIN) trigger_level = RSSI_MIN;
            break;
        default:
        case InputKeyRight:
            trigger_level += TRIGGER_STEP;
            if(trigger_level > RSSI_MAX) trigger_level = RSSI_MAX;
            break;
        }
        subghz_frequency_analyzer_worker_set_trigger_level(instance->worker, trigger_level);
        FURI_LOG_I(TAG, "trigger = %.1f", (double)trigger_level);
        need_redraw = true;
    }

<<<<<<< HEAD
=======
    if(event->type == InputTypePress && event->key == InputKeyDown) {
        if(instance->feedback_level == 0) {
            instance->feedback_level = 2;
        } else {
            instance->feedback_level--;
        }
        FURI_LOG_D(TAG, "feedback_level = %d", instance->feedback_level);
        need_redraw = true;
    }

    if(event->type == InputTypeShort && event->key == InputKeyOk) {
        with_view_model(
            instance->view, (SubGhzFrequencyAnalyzerModel * model) {
                uint32_t prev_freq_to_save = model->frequency_to_save;
                uint32_t frequency_candidate = 0;
                if(model->frequency != 0) {
                    frequency_candidate = model->frequency;
                } else if(model->frequency_last != 0) {
                    frequency_candidate = model->frequency_last;
                }
                if(frequency_candidate == 0 ||
                   !furi_hal_subghz_is_frequency_valid(frequency_candidate) ||
                   prev_freq_to_save == frequency_candidate) {
                    frequency_candidate = 0;
                } else {
                    frequency_candidate = subghz_frequency_find_correct(frequency_candidate);
                }
                if(frequency_candidate > 0 && frequency_candidate != model->frequency_to_save) {
#if FURI_DEBUG
                    FURI_LOG_D(
                        TAG,
                        "frequency_to_save: %d, candidate: %d",
                        model->frequency_to_save,
                        frequency_candidate);
#endif
                    model->frequency_to_save = frequency_candidate;
                    notification_message(instance->notifications, &sequence_saved);
                    instance->callback(SubGhzCustomEventViewReceiverOK, instance->context);
                    notification_message(instance->notifications, &sequence_hw_blink);
                } else {
                    notification_message(instance->notifications, &sequence_not_saved);
                    notification_message(instance->notifications, &sequence_hw_blink);
                }
                return true;
            });
    }

>>>>>>> 3dcd8a73
    if(need_redraw) {
        SubGhzFrequencyAnalyzer* instance = context;
        with_view_model(
            instance->view, (SubGhzFrequencyAnalyzerModel * model) {
                model->rssi_last = instance->rssi_last;
                model->frequency_last = instance->frequency_last;
                model->trigger =
                    subghz_frequency_analyzer_worker_get_trigger_level(instance->worker);
                return true;
            });
    }

    return true;
}

uint32_t round_int(uint32_t value, uint8_t n) {
    // Round value
    uint8_t on = n;
    while(n--) {
        uint8_t i = value % 10;
        value /= 10;
        if(i >= 5) value++;
    }
    while(on--) value *= 10;
    return value;
}

void subghz_frequency_analyzer_pair_callback(void* context, uint32_t frequency, float rssi) {
    furi_assert(context);
    SubGhzFrequencyAnalyzer* instance = context;

    if((rssi == 0.f) && (instance->locked)) {
        if(instance->callback) {
            instance->callback(SubGhzCustomEventSceneAnalyzerUnlock, instance->context);
        }
        instance->frequency_last_vis = instance->frequency_last;
    } else if((rssi != 0.f) && (!instance->locked)) {
        if(instance->callback) {
            instance->callback(SubGhzCustomEventSceneAnalyzerLock, instance->context);
        }
    }

    if((rssi != 0.f) && (frequency != 0)) {
        // Threre is some signal
        FURI_LOG_I(TAG, "rssi = %.2f, frequency = %d Hz", (double)rssi, frequency);
        frequency = round_int(frequency, 3); // Round 299999990Hz to 300000000Hz
        if(!instance->locked) {
            // Triggered!
            instance->rssi_last = rssi;
            FURI_LOG_D(TAG, "triggered");
        }
        // Update values
        if(rssi >= instance->rssi_last) {
            instance->rssi_last = rssi;
            instance->frequency_last = frequency;
        }
    }

    instance->locked = (rssi != 0.f);
    with_view_model(
        instance->view, (SubGhzFrequencyAnalyzerModel * model) {
            model->rssi = rssi;
            model->rssi_last = instance->rssi_last;
            model->frequency = frequency;
            model->frequency_last = instance->frequency_last_vis;
            model->trigger = subghz_frequency_analyzer_worker_get_trigger_level(instance->worker);
            return true;
        });
}

void subghz_frequency_analyzer_enter(void* context) {
    furi_assert(context);
    SubGhzFrequencyAnalyzer* instance = context;

    //Start worker
    instance->worker = subghz_frequency_analyzer_worker_alloc(instance->context);

    subghz_frequency_analyzer_worker_set_pair_callback(
        instance->worker,
        (SubGhzFrequencyAnalyzerWorkerPairCallback)subghz_frequency_analyzer_pair_callback,
        instance);

    subghz_frequency_analyzer_worker_start(instance->worker);

    instance->rssi_last = 0;
    instance->frequency_last = 0;
    instance->frequency_last_vis = 0;
    subghz_frequency_analyzer_worker_set_trigger_level(instance->worker, RSSI_MIN);

    with_view_model(
        instance->view, (SubGhzFrequencyAnalyzerModel * model) {
            model->rssi = 0;
            model->rssi_last = 0;
            model->frequency = 0;
            model->frequency_last = 0;
            model->frequency_to_save = 0;
            model->trigger = RSSI_MIN;
            return true;
        });
}

void subghz_frequency_analyzer_exit(void* context) {
    furi_assert(context);
    SubGhzFrequencyAnalyzer* instance = context;

    //Stop worker
    if(subghz_frequency_analyzer_worker_is_running(instance->worker)) {
        subghz_frequency_analyzer_worker_stop(instance->worker);
    }
    subghz_frequency_analyzer_worker_free(instance->worker);

    with_view_model(
        instance->view, (SubGhzFrequencyAnalyzerModel * model) {
            model->rssi = 0;
            return true;
        });
}

SubGhzFrequencyAnalyzer* subghz_frequency_analyzer_alloc() {
    SubGhzFrequencyAnalyzer* instance = malloc(sizeof(SubGhzFrequencyAnalyzer));
    furi_assert(instance);

    // View allocation and configuration
    instance->view = view_alloc();
    view_allocate_model(
        instance->view, ViewModelTypeLocking, sizeof(SubGhzFrequencyAnalyzerModel));
    view_set_context(instance->view, instance);
    view_set_draw_callback(instance->view, (ViewDrawCallback)subghz_frequency_analyzer_draw);
    view_set_input_callback(instance->view, subghz_frequency_analyzer_input);
    view_set_enter_callback(instance->view, subghz_frequency_analyzer_enter);
    view_set_exit_callback(instance->view, subghz_frequency_analyzer_exit);

    with_view_model(
        instance->view, (SubGhzFrequencyAnalyzerModel * model) {
            model->rssi = 0;
            return true;
        });

    return instance;
}

void subghz_frequency_analyzer_free(SubGhzFrequencyAnalyzer* instance) {
    furi_assert(instance);

    view_free(instance->view);
    free(instance);
}

View* subghz_frequency_analyzer_get_view(SubGhzFrequencyAnalyzer* instance) {
    furi_assert(instance);
    return instance->view;
}

uint32_t subghz_frequency_analyzer_get_frequency_to_save(SubGhzFrequencyAnalyzer* instance) {
    furi_assert(instance);
    uint32_t frequency;
    with_view_model(
        instance->view, (SubGhzFrequencyAnalyzerModel * model) {
            frequency = model->frequency_to_save;
            return false;
        });

    return frequency;
}<|MERGE_RESOLUTION|>--- conflicted
+++ resolved
@@ -18,8 +18,6 @@
 #define RSSI_SCALE 2
 #define TRIGGER_STEP 1
 
-<<<<<<< HEAD
-=======
 static const NotificationSequence sequence_hw_blink = {
     &message_blink_start_10,
     &message_blink_set_color_cyan,
@@ -58,7 +56,6 @@
     434176948, 434420000, 434775000, 438900000, 464000000, 779000000, 868350000,
     868400000, 868950000, 906400000, 915000000, 925000000, 928000000};
 
->>>>>>> 3dcd8a73
 typedef enum {
     SubGhzFrequencyAnalyzerStatusIDLE,
 } SubGhzFrequencyAnalyzerStatus;
@@ -230,8 +227,6 @@
         need_redraw = true;
     }
 
-<<<<<<< HEAD
-=======
     if(event->type == InputTypePress && event->key == InputKeyDown) {
         if(instance->feedback_level == 0) {
             instance->feedback_level = 2;
@@ -279,7 +274,6 @@
             });
     }
 
->>>>>>> 3dcd8a73
     if(need_redraw) {
         SubGhzFrequencyAnalyzer* instance = context;
         with_view_model(
