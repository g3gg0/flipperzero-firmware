--- conflicted
+++ resolved
@@ -181,15 +181,11 @@
 
     //init setting
     subghz->setting = subghz_setting_alloc();
-<<<<<<< HEAD
-    subghz_setting_load(subghz->setting, EXT_PATH("subghz/assets/setting_user.txt"));
-=======
     if(alloc_for_tx_only) {
-        subghz_setting_load(subghz->setting, EXT_PATH("subghz/assets/setting_user"), false);
-    } else {
-        subghz_setting_load(subghz->setting, EXT_PATH("subghz/assets/setting_user"), true);
-    }
->>>>>>> 110dc48b
+        subghz_setting_load(subghz->setting, EXT_PATH("subghz/assets/setting_user.txt"), false);
+    } else {
+        subghz_setting_load(subghz->setting, EXT_PATH("subghz/assets/setting_user.txt"), true);
+    }
 
     // Load last used values for Read, Read RAW, etc. or default
     if(!alloc_for_tx_only) {
@@ -197,14 +193,6 @@
         subghz_last_settings_load(
             subghz->last_settings, subghz_setting_get_preset_count(subghz->setting));
 #if FURI_DEBUG
-<<<<<<< HEAD
-    FURI_LOG_D(
-        TAG,
-        "last frequency: %d, preset: %d, detect_raw: %d",
-        subghz->last_settings->frequency,
-        subghz->last_settings->preset,
-        subghz->last_settings->detect_raw);
-=======
 #ifdef SUBGHZ_SAVE_DETECT_RAW_SETTING
         FURI_LOG_D(
             TAG,
@@ -218,7 +206,6 @@
             "last frequency: %d, preset: %d",
             subghz->last_settings->frequency,
             subghz->last_settings->preset);
->>>>>>> 110dc48b
 #endif
 #endif
         subghz_setting_set_default_frequency(subghz->setting, subghz->last_settings->frequency);
@@ -258,15 +245,11 @@
         subghz->txrx->environment, EXT_PATH("subghz/assets/nice_flor_s"));
 
     subghz->txrx->receiver = subghz_receiver_alloc_init(subghz->txrx->environment);
-<<<<<<< HEAD
-    subghz_last_settings_set_detect_raw_values(subghz);
-=======
 #ifdef SUBGHZ_SAVE_DETECT_RAW_SETTING
     subghz_last_settings_set_detect_raw_values(subghz);
 #else
     subghz_receiver_set_filter(subghz->txrx->receiver, SubGhzProtocolFlag_Decodable);
 #endif
->>>>>>> 110dc48b
 
     subghz_worker_set_overrun_callback(
         subghz->txrx->worker, (SubGhzWorkerOverrunCallback)subghz_receiver_reset);
