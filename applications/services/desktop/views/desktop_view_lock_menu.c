#include <furi.h>
#include <gui/elements.h>
#include <dolphin/dolphin.h>

#include "../desktop_i.h"
#include "desktop_view_lock_menu.h"
#include "applications/settings/desktop_settings/desktop_settings_app.h"

<<<<<<< HEAD
#define LOCK_MENU_ITEMS_NB 4

static void desktop_view_lock_menu_dumbmode_changed(bool isThisGameMode) {
    DesktopSettingsApp* app = malloc(sizeof(DesktopSettingsApp));
    LOAD_DESKTOP_SETTINGS(&app->settings);
    app->settings.is_dumbmode = isThisGameMode;
    SAVE_DESKTOP_SETTINGS(&app->settings);
}
=======
typedef enum {
    DesktopLockMenuIndexLock,
    DesktopLockMenuIndexPinLock,
    DesktopLockMenuIndexDummy,

    DesktopLockMenuIndexTotalCount
} DesktopLockMenuIndex;
>>>>>>> 269a6ce5

void desktop_lock_menu_set_callback(
    DesktopLockMenuView* lock_menu,
    DesktopLockMenuViewCallback callback,
    void* context) {
    furi_assert(lock_menu);
    furi_assert(callback);
    lock_menu->callback = callback;
    lock_menu->context = context;
}

void desktop_lock_menu_set_pin_state(DesktopLockMenuView* lock_menu, bool pin_is_set) {
    with_view_model(
        lock_menu->view, (DesktopLockMenuViewModel * model) {
            model->pin_is_set = pin_is_set;
            return true;
        });
}

void desktop_lock_menu_set_dummy_mode_state(DesktopLockMenuView* lock_menu, bool dummy_mode) {
    with_view_model(
        lock_menu->view, (DesktopLockMenuViewModel * model) {
            model->dummy_mode = dummy_mode;
            return true;
        });
}

<<<<<<< HEAD
static void lock_menu_callback(void* context, uint8_t index) {
    furi_assert(context);
    DesktopLockMenuView* lock_menu = context;
    switch(index) {
    case 0: // lock
        lock_menu->callback(DesktopLockMenuEventLock, lock_menu->context);
        break;
    case 1: // lock
        lock_menu->callback(DesktopLockMenuEventPinLock, lock_menu->context);
        break;
    case 2: // DUMB MODE .. NOW LOCK AND SHUTDOWN
        with_view_model(
            lock_menu->view, (DesktopLockMenuViewModel * model) {
                model->hint_timeout = HINT_TIMEOUT;
                return true;
            });
        furi_delay_us(800);
        lock_menu->callback(DesktopLockMenuEventPinLockShutdown, lock_menu->context);
        break;
    case 3: // GAMES ONLY MODE
        with_view_model(
            lock_menu->view, (DesktopLockMenuViewModel * model) {
                model->hint_timeout = HINT_TIMEOUT;
                return true;
            });
        furi_delay_us(800);
        desktop_view_lock_menu_dumbmode_changed(1);
        DOLPHIN_DEED(getRandomDeed());
        lock_menu->callback(DesktopLockMenuEventExit, lock_menu->context);
        break;
    default: // wip message
        with_view_model(
            lock_menu->view, (DesktopLockMenuViewModel * model) {
                model->hint_timeout = HINT_TIMEOUT;
                return true;
            });
        break;
    }
}

void desktop_lock_menu_render(Canvas* canvas, void* model) {
    const char* Lockmenu_Items[LOCK_MENU_ITEMS_NB] = {
        "Lock", "Lock With PIN", "Lock W PIN + Off", "GAMES ONLY"};

=======
void desktop_lock_menu_set_idx(DesktopLockMenuView* lock_menu, uint8_t idx) {
    furi_assert(idx < DesktopLockMenuIndexTotalCount);
    with_view_model(
        lock_menu->view, (DesktopLockMenuViewModel * model) {
            model->idx = idx;
            return true;
        });
}

void desktop_lock_menu_draw_callback(Canvas* canvas, void* model) {
>>>>>>> 269a6ce5
    DesktopLockMenuViewModel* m = model;

    canvas_set_color(canvas, ColorBlack);
    canvas_draw_icon(canvas, -57, 0 + STATUS_BAR_Y_SHIFT, &I_DoorLeft_70x55);
    canvas_draw_icon(canvas, 116, 0 + STATUS_BAR_Y_SHIFT, &I_DoorRight_70x55);
    canvas_set_font(canvas, FontBatteryPercent);

    for(uint8_t i = 0; i < DesktopLockMenuIndexTotalCount; ++i) {
        const char* str = NULL;

<<<<<<< HEAD
        if(i == 1 && !m->pin_set) str = "Set PIN";

        if(m->hint_timeout && m->idx == 2 && m->idx == i) {
            str = "Shutting Down...";
        } else if(m->hint_timeout && m->idx == 3 && m->idx == i) {
            str = "UUDDLRLR From Clock";
        }
        if(str != NULL) {
=======
        if(i == DesktopLockMenuIndexLock) {
            str = "Lock";
        } else if(i == DesktopLockMenuIndexPinLock) {
            if(m->pin_is_set) {
                str = "Lock with PIN";
            } else {
                str = "Set PIN";
            }
        } else if(i == DesktopLockMenuIndexDummy) {
            if(m->dummy_mode) {
                str = "Brainiac Mode";
            } else {
                str = "Dummy Mode";
            }
        }

        if(str)
>>>>>>> 269a6ce5
            canvas_draw_str_aligned(
                canvas, 64, 9 + (i * 13) + STATUS_BAR_Y_SHIFT, AlignCenter, AlignCenter, str);
        }

        if(m->idx == i) elements_frame(canvas, 15, 1 + (i * 13) + STATUS_BAR_Y_SHIFT, 98, 15);
    }
}

View* desktop_lock_menu_get_view(DesktopLockMenuView* lock_menu) {
    furi_assert(lock_menu);
    return lock_menu->view;
}

bool desktop_lock_menu_input_callback(InputEvent* event, void* context) {
    furi_assert(event);
    furi_assert(context);

    DesktopLockMenuView* lock_menu = context;
    uint8_t idx = 0;
    bool consumed = false;
    bool dummy_mode = false;

    with_view_model(
        lock_menu->view, (DesktopLockMenuViewModel * model) {
            bool ret = false;
            if((event->type == InputTypeShort) || (event->type == InputTypeRepeat)) {
                if(event->key == InputKeyUp) {
                    if(model->idx == 0) {
                        model->idx = DesktopLockMenuIndexTotalCount - 1;
                    } else {
                        model->idx = CLAMP(model->idx - 1, DesktopLockMenuIndexTotalCount - 1, 0);
                    }
                    ret = true;
                    consumed = true;
                } else if(event->key == InputKeyDown) {
                    if(model->idx == DesktopLockMenuIndexTotalCount - 1) {
                        model->idx = 0;
                    } else {
                        model->idx = CLAMP(model->idx + 1, DesktopLockMenuIndexTotalCount - 1, 0);
                    }
                    ret = true;
                    consumed = true;
                }
            }
            idx = model->idx;
            dummy_mode = model->dummy_mode;
            return ret;
        });

    if(event->key == InputKeyOk) {
        if((idx == DesktopLockMenuIndexLock) && (event->type == InputTypeShort)) {
            lock_menu->callback(DesktopLockMenuEventLock, lock_menu->context);
        } else if((idx == DesktopLockMenuIndexPinLock) && (event->type == InputTypeShort)) {
            lock_menu->callback(DesktopLockMenuEventPinLock, lock_menu->context);
        } else if(idx == DesktopLockMenuIndexDummy) {
            if((dummy_mode == false) && (event->type == InputTypeShort)) {
                lock_menu->callback(DesktopLockMenuEventDummyModeOn, lock_menu->context);
            } else if((dummy_mode == true) && (event->type == InputTypeShort)) {
                lock_menu->callback(DesktopLockMenuEventDummyModeOff, lock_menu->context);
            }
        }
        consumed = true;
    }

    return consumed;
}

DesktopLockMenuView* desktop_lock_menu_alloc() {
    DesktopLockMenuView* lock_menu = malloc(sizeof(DesktopLockMenuView));
    lock_menu->view = view_alloc();
    view_allocate_model(lock_menu->view, ViewModelTypeLocking, sizeof(DesktopLockMenuViewModel));
    view_set_context(lock_menu->view, lock_menu);
    view_set_draw_callback(lock_menu->view, (ViewDrawCallback)desktop_lock_menu_draw_callback);
    view_set_input_callback(lock_menu->view, desktop_lock_menu_input_callback);

    return lock_menu;
}

void desktop_lock_menu_free(DesktopLockMenuView* lock_menu_view) {
    furi_assert(lock_menu_view);

    view_free(lock_menu_view->view);
    free(lock_menu_view);
}<|MERGE_RESOLUTION|>--- conflicted
+++ resolved
@@ -6,24 +6,24 @@
 #include "desktop_view_lock_menu.h"
 #include "applications/settings/desktop_settings/desktop_settings_app.h"
 
-<<<<<<< HEAD
-#define LOCK_MENU_ITEMS_NB 4
+#define LOCK_MENU_ITEMS_NB 5
 
 static void desktop_view_lock_menu_dumbmode_changed(bool isThisGameMode) {
     DesktopSettingsApp* app = malloc(sizeof(DesktopSettingsApp));
     LOAD_DESKTOP_SETTINGS(&app->settings);
     app->settings.is_dumbmode = isThisGameMode;
-    SAVE_DESKTOP_SETTINGS(&app->settings);
+    DESKTOP_SETTINGS_SAVE(&app->settings);
 }
-=======
+
 typedef enum {
     DesktopLockMenuIndexLock,
     DesktopLockMenuIndexPinLock,
+    DesktopLockMenuIndexPinLockShutdown,
+    DesktopLockMenuIndexGameMode,
     DesktopLockMenuIndexDummy,
 
     DesktopLockMenuIndexTotalCount
 } DesktopLockMenuIndex;
->>>>>>> 269a6ce5
 
 void desktop_lock_menu_set_callback(
     DesktopLockMenuView* lock_menu,
@@ -51,52 +51,6 @@
         });
 }
 
-<<<<<<< HEAD
-static void lock_menu_callback(void* context, uint8_t index) {
-    furi_assert(context);
-    DesktopLockMenuView* lock_menu = context;
-    switch(index) {
-    case 0: // lock
-        lock_menu->callback(DesktopLockMenuEventLock, lock_menu->context);
-        break;
-    case 1: // lock
-        lock_menu->callback(DesktopLockMenuEventPinLock, lock_menu->context);
-        break;
-    case 2: // DUMB MODE .. NOW LOCK AND SHUTDOWN
-        with_view_model(
-            lock_menu->view, (DesktopLockMenuViewModel * model) {
-                model->hint_timeout = HINT_TIMEOUT;
-                return true;
-            });
-        furi_delay_us(800);
-        lock_menu->callback(DesktopLockMenuEventPinLockShutdown, lock_menu->context);
-        break;
-    case 3: // GAMES ONLY MODE
-        with_view_model(
-            lock_menu->view, (DesktopLockMenuViewModel * model) {
-                model->hint_timeout = HINT_TIMEOUT;
-                return true;
-            });
-        furi_delay_us(800);
-        desktop_view_lock_menu_dumbmode_changed(1);
-        DOLPHIN_DEED(getRandomDeed());
-        lock_menu->callback(DesktopLockMenuEventExit, lock_menu->context);
-        break;
-    default: // wip message
-        with_view_model(
-            lock_menu->view, (DesktopLockMenuViewModel * model) {
-                model->hint_timeout = HINT_TIMEOUT;
-                return true;
-            });
-        break;
-    }
-}
-
-void desktop_lock_menu_render(Canvas* canvas, void* model) {
-    const char* Lockmenu_Items[LOCK_MENU_ITEMS_NB] = {
-        "Lock", "Lock With PIN", "Lock W PIN + Off", "GAMES ONLY"};
-
-=======
 void desktop_lock_menu_set_idx(DesktopLockMenuView* lock_menu, uint8_t idx) {
     furi_assert(idx < DesktopLockMenuIndexTotalCount);
     with_view_model(
@@ -107,7 +61,6 @@
 }
 
 void desktop_lock_menu_draw_callback(Canvas* canvas, void* model) {
->>>>>>> 269a6ce5
     DesktopLockMenuViewModel* m = model;
 
     canvas_set_color(canvas, ColorBlack);
@@ -118,16 +71,6 @@
     for(uint8_t i = 0; i < DesktopLockMenuIndexTotalCount; ++i) {
         const char* str = NULL;
 
-<<<<<<< HEAD
-        if(i == 1 && !m->pin_set) str = "Set PIN";
-
-        if(m->hint_timeout && m->idx == 2 && m->idx == i) {
-            str = "Shutting Down...";
-        } else if(m->hint_timeout && m->idx == 3 && m->idx == i) {
-            str = "UUDDLRLR From Clock";
-        }
-        if(str != NULL) {
-=======
         if(i == DesktopLockMenuIndexLock) {
             str = "Lock";
         } else if(i == DesktopLockMenuIndexPinLock) {
@@ -136,6 +79,14 @@
             } else {
                 str = "Set PIN";
             }
+        } else if(i == DesktopLockMenuIndexPinLockShutdown) {
+            if(m->pin_is_set) {
+                str = "Lock with PIN + Off";
+            } else {
+                str = "Set PIN + Off";
+            }
+        } else if(i == DesktopLockMenuIndexGameMode) {
+            str = "Games Mode";
         } else if(i == DesktopLockMenuIndexDummy) {
             if(m->dummy_mode) {
                 str = "Brainiac Mode";
@@ -145,7 +96,6 @@
         }
 
         if(str)
->>>>>>> 269a6ce5
             canvas_draw_str_aligned(
                 canvas, 64, 9 + (i * 13) + STATUS_BAR_Y_SHIFT, AlignCenter, AlignCenter, str);
         }
@@ -200,6 +150,12 @@
             lock_menu->callback(DesktopLockMenuEventLock, lock_menu->context);
         } else if((idx == DesktopLockMenuIndexPinLock) && (event->type == InputTypeShort)) {
             lock_menu->callback(DesktopLockMenuEventPinLock, lock_menu->context);
+        } else if((idx == DesktopLockMenuIndexPinLockShutdown) && (event->type == InputTypeShort)) {
+            lock_menu->callback(DesktopLockMenuEventPinLockShutdown, lock_menu->context);
+        } else if((idx == DesktopLockMenuIndexGameMode) && (event->type == InputTypeShort)) {
+            desktop_view_lock_menu_dumbmode_changed(1);
+            DOLPHIN_DEED(getRandomDeed());
+            lock_menu->callback(DesktopLockMenuEventExit, lock_menu->context);
         } else if(idx == DesktopLockMenuIndexDummy) {
             if((dummy_mode == false) && (event->type == InputTypeShort)) {
                 lock_menu->callback(DesktopLockMenuEventDummyModeOn, lock_menu->context);
