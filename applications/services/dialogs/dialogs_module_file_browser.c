--- conflicted
+++ resolved
@@ -40,10 +40,7 @@
     file_browser_configure(
         file_browser,
         data->extension,
-<<<<<<< HEAD
-=======
         data->base_path,
->>>>>>> c535b8f4
         data->skip_assets,
         data->hide_dot_files,
         data->file_icon,
