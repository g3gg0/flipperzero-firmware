--- conflicted
+++ resolved
@@ -1,11 +1,6 @@
 App(
-<<<<<<< HEAD
-    appid="Temperature_Sensor",
-    name="Temperature Sensor",
-=======
-    appid="temperature_sensor",
-    name="[HTU/+] Temp. Sensor",
->>>>>>> 7ed56fca
+    appid="HTU_Temperature_Sensor",
+    name="[HTU/+] Temperature Sensor",
     apptype=FlipperAppType.EXTERNAL,
     entry_point="temperature_sensor_app",
     cdefines=["APP_TEMPERATURE_SENSOR"],
