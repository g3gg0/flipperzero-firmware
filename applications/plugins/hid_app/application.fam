<<<<<<< HEAD
App(
    appid="USB_Remote",
    name="USB Remote",
    apptype=FlipperAppType.PLUGIN,
    entry_point="hid_usb_app",
    stack_size=1 * 1024,
    fap_category="Tools",
    fap_icon="hid_usb_10px.png",
    fap_icon_assets="assets",
    fap_icon_assets_symbol="hid",
)
=======
#App(
#    appid="hid_usb",
#    name="USB Remote",
#    apptype=FlipperAppType.PLUGIN,
#    entry_point="hid_usb_app",
#    stack_size=1 * 1024,
#    fap_category="Tools",
#    fap_icon="hid_usb_10px.png",
#    fap_icon_assets="assets",
#    fap_icon_assets_symbol="hid",
#)
>>>>>>> 0ed29016


App(
    appid="Bluetooth_Remote",
    name="Bluetooth Remote",
    apptype=FlipperAppType.PLUGIN,
    entry_point="hid_ble_app",
    stack_size=1 * 1024,
    fap_category="Tools",
    fap_icon="hid_ble_10px.png",
    fap_icon_assets="assets",
    fap_icon_assets_symbol="hid",
)<|MERGE_RESOLUTION|>--- conflicted
+++ resolved
@@ -1,4 +1,3 @@
-<<<<<<< HEAD
 App(
     appid="USB_Remote",
     name="USB Remote",
@@ -10,20 +9,6 @@
     fap_icon_assets="assets",
     fap_icon_assets_symbol="hid",
 )
-=======
-#App(
-#    appid="hid_usb",
-#    name="USB Remote",
-#    apptype=FlipperAppType.PLUGIN,
-#    entry_point="hid_usb_app",
-#    stack_size=1 * 1024,
-#    fap_category="Tools",
-#    fap_icon="hid_usb_10px.png",
-#    fap_icon_assets="assets",
-#    fap_icon_assets_symbol="hid",
-#)
->>>>>>> 0ed29016
-
 
 App(
     appid="Bluetooth_Remote",
