--- conflicted
+++ resolved
@@ -8,13 +8,9 @@
         "gui",
     ],
     stack_size=4 * 1024,
-<<<<<<< HEAD
     order=175,
-    fap_icon="../../../assets/icons/Archive/125_10px.png",
-=======
     order=30,
     fap_icon="125_10px.png",
->>>>>>> 0b1f573a
     fap_category="Tools",
     fap_libs=["mbedtls"],
     fap_private_libs=[
