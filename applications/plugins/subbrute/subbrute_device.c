--- conflicted
+++ resolved
@@ -34,14 +34,8 @@
     furi_thread_set_context(instance->thread, instance);
     furi_thread_set_callback(instance->thread, subbrute_worker_thread);
 
-<<<<<<< HEAD
     instance->context = NULL;
     instance->callback = NULL;
-=======
-    instance->load_path = furi_string_alloc();
-    instance->preset_name = furi_string_alloc();
-    instance->protocol_name = furi_string_alloc();
->>>>>>> 464c725a
 
     instance->protocol_info = NULL;
     instance->decoder_result = NULL;
@@ -83,14 +77,8 @@
     FURI_LOG_D(TAG, "before free");
 #endif
 
-<<<<<<< HEAD
     furi_thread_free(instance->thread);
     subbrute_device_free_protocol_info(instance);
-=======
-    furi_string_free(instance->load_path);
-    furi_string_free(instance->preset_name);
-    furi_string_free(instance->protocol_name);
->>>>>>> 464c725a
 
     free(instance);
 }
@@ -356,7 +344,6 @@
     return result;
 }
 
-<<<<<<< HEAD
 bool subbrute_device_create_packet_parsed(
     SubBruteDevice* instance,
     FlipperFormat* flipper_format,
@@ -364,70 +351,7 @@
     bool small) {
     furi_assert(instance);
 
-    string_t candidate;
-    string_init(candidate);
-=======
-const char* subbrute_device_error_get_desc(SubBruteFileResult error_id) {
-    const char* result;
-    switch(error_id) {
-    case(SubBruteFileResultOk):
-        result = "OK";
-        break;
-    case(SubBruteFileResultErrorOpenFile):
-        result = "invalid name/path";
-        break;
-    case(SubBruteFileResultMissingOrIncorrectHeader):
-        result = "Missing or incorrect header";
-        break;
-    case(SubBruteFileResultFrequencyNotAllowed):
-        result = "Invalid frequency!";
-        break;
-    case(SubBruteFileResultMissingOrIncorrectFrequency):
-        result = "Missing or incorrect Frequency";
-        break;
-    case(SubBruteFileResultPresetInvalid):
-        result = "Preset FAIL";
-        break;
-    case(SubBruteFileResultMissingProtocol):
-        result = "Missing Protocol";
-        break;
-    case(SubBruteFileResultProtocolNotSupported):
-        result = "RAW unsupported";
-        break;
-    case(SubBruteFileResultDynamicProtocolNotValid):
-        result = "Dynamic protocol unsupported";
-        break;
-    case(SubBruteFileResultProtocolNotFound):
-        result = "Protocol not found";
-        break;
-    case(SubBruteFileResultMissingOrIncorrectBit):
-        result = "Missing or incorrect Bit";
-        break;
-    case(SubBruteFileResultBigBitSize):
-        result = "Has more than 24 Bits";
-        break;
-    case(SubBruteFileResultMissingOrIncorrectKey):
-        result = "Missing or incorrect Key";
-        break;
-    case(SubBruteFileResultMissingOrIncorrectTe):
-        result = "Missing or incorrect TE";
-        break;
-    case SubBruteFileResultUnknown:
-    default:
-        result = "Unknown error";
-        break;
-    }
-    return result;
-}
-
-bool subbrute_device_create_packet_parsed(SubBruteDevice* instance, uint64_t step, bool small) {
-    furi_assert(instance);
-
-    //char step_payload[32];
-    //memset(step_payload, '0', sizeof(step_payload));
-    memset(instance->payload, 0, sizeof(instance->payload));
     FuriString* candidate = furi_string_alloc();
->>>>>>> 464c725a
 
     if(instance->attack == SubBruteAttackLoadFile) {
         if(step >= sizeof(instance->file_key)) {
@@ -470,28 +394,17 @@
             stream_write_format(
                 stream,
                 subbrute_key_small_with_tail,
-<<<<<<< HEAD
                 instance->protocol_info->bits,
-                string_get_cstr(candidate),
+                furi_string_get_cstr(candidate),
                 instance->protocol_info->te,
                 instance->protocol_info->repeat);
-=======
-                instance->bit,
-                furi_string_get_cstr(candidate),
-                instance->te);
->>>>>>> 464c725a
         } else {
             stream_write_format(
                 stream,
                 subbrute_key_small_no_tail,
-<<<<<<< HEAD
                 instance->protocol_info->bits,
                 string_get_cstr(candidate),
                 instance->protocol_info->repeat);
-=======
-                instance->bit,
-                furi_string_get_cstr(candidate));
->>>>>>> 464c725a
         }
     } else {
         if(instance->protocol_info->te) {
@@ -499,25 +412,16 @@
                 stream,
                 subbrute_key_file_key_with_tail,
                 instance->file_template,
-<<<<<<< HEAD
-                string_get_cstr(candidate),
+                furi_string_get_cstr(candidate),
                 instance->protocol_info->te,
                 instance->protocol_info->repeat);
-=======
-                furi_string_get_cstr(candidate),
-                instance->te);
->>>>>>> 464c725a
         } else {
             stream_write_format(
                 stream,
                 subbrute_key_file_key,
                 instance->file_template,
-<<<<<<< HEAD
                 string_get_cstr(candidate),
                 instance->protocol_info->repeat);
-=======
-                furi_string_get_cstr(candidate));
->>>>>>> 464c725a
         }
     }
 #ifdef FURI_DEBUG
@@ -535,78 +439,6 @@
     FURI_LOG_D(TAG, "subbrute_device_attack_set: %d", type);
 #endif
     subbrute_device_attack_set_default_values(instance, type);
-<<<<<<< HEAD
-=======
-    switch(type) {
-    case SubBruteAttackLoadFile:
-        // In this case values must be already set
-        //        file_result =
-        //            subbrute_device_load_from_file(instance, furi_string_get_cstr(instance->load_path));
-        //        if(file_result != SubBruteFileResultOk) {
-        //            // Failed load file so failed to set attack type
-        //            return file_result; // RETURN
-        //        }
-        break;
-    case SubBruteAttackCAME12bit303:
-    case SubBruteAttackCAME12bit307:
-    case SubBruteAttackCAME12bit433:
-    case SubBruteAttackCAME12bit868:
-        if(type == SubBruteAttackCAME12bit303) {
-            instance->frequency = 303875000;
-        } else if(type == SubBruteAttackCAME12bit307) {
-            instance->frequency = 307800000;
-        } else if(type == SubBruteAttackCAME12bit433) {
-            instance->frequency = 433920000;
-        } else /* ALWAYS TRUE if(type == SubBruteAttackCAME12bit868) */ {
-            instance->frequency = 868350000;
-        }
-        instance->bit = 12;
-        furi_string_set_str(instance->protocol_name, protocol_came);
-        furi_string_set_str(instance->preset_name, preset_ook650_async);
-        break;
-    case SubBruteAttackChamberlain9bit300:
-    case SubBruteAttackChamberlain9bit315:
-    case SubBruteAttackChamberlain9bit390:
-        if(type == SubBruteAttackChamberlain9bit300) {
-            instance->frequency = 300000000;
-        } else if(type == SubBruteAttackChamberlain9bit315) {
-            instance->frequency = 315000000;
-        } else /* ALWAYS TRUE if(type == SubBruteAttackChamberlain9bit390) */ {
-            instance->frequency = 390000000;
-        }
-        instance->bit = 9;
-        furi_string_set_str(instance->protocol_name, protocol_cham_code);
-        furi_string_set_str(instance->preset_name, preset_ook650_async);
-        break;
-    case SubBruteAttackLinear10bit300:
-        instance->frequency = 300000000;
-        instance->bit = 10;
-        furi_string_set_str(instance->protocol_name, protocol_linear);
-        furi_string_set_str(instance->preset_name, preset_ook650_async);
-        break;
-    case SubBruteAttackLinear10bit310:
-        instance->frequency = 310000000;
-        instance->bit = 10;
-        furi_string_set_str(instance->protocol_name, protocol_linear);
-        furi_string_set_str(instance->preset_name, preset_ook650_async);
-        break;
-    case SubBruteAttackNICE12bit433:
-        instance->frequency = 433920000;
-        instance->bit = 12;
-        furi_string_set_str(instance->protocol_name, protocol_nice_flo);
-        furi_string_set_str(instance->preset_name, preset_ook650_async);
-        break;
-    case SubBruteAttackNICE12bit868:
-        instance->frequency = 868350000;
-        instance->bit = 12;
-        furi_string_set_str(instance->protocol_name, protocol_nice_flo);
-        furi_string_set_str(instance->preset_name, preset_ook650_async);
-        break;
-    default:
-        FURI_LOG_E(TAG, "Unknown attack type: %d", type);
-        return SubBruteFileResultProtocolNotFound; // RETURN
-    }
->>>>>>> 464c725a
 
     if(type != SubBruteAttackLoadFile) {
         subbrute_device_free_protocol_info(instance);
@@ -621,11 +453,7 @@
     uint8_t protocol_check_result = SubBruteFileResultProtocolNotFound;
     if(type != SubBruteAttackLoadFile) {
         instance->decoder_result = subghz_receiver_search_decoder_base_by_name(
-<<<<<<< HEAD
             instance->receiver, subbrute_protocol_file(instance->protocol_info->file));
-=======
-            instance->receiver, furi_string_get_cstr(instance->protocol_name));
->>>>>>> 464c725a
 
         if(!instance->decoder_result ||
            instance->decoder_result->protocol->type == SubGhzProtocolTypeDynamic) {
@@ -635,11 +463,6 @@
         }
     } else {
         // And here we need to set preset enum
-<<<<<<< HEAD
-=======
-        instance->preset =
-            subbrute_device_convert_preset(furi_string_get_cstr(instance->preset_name));
->>>>>>> 464c725a
         protocol_check_result = SubBruteFileResultOk;
     }
 
@@ -650,27 +473,14 @@
         return SubBruteFileResultProtocolNotFound;
     }
 
-<<<<<<< HEAD
-=======
-    instance->has_tail =
-        (strcmp(furi_string_get_cstr(instance->protocol_name), protocol_princeton) == 0);
-
->>>>>>> 464c725a
     // Calc max value
     if(instance->attack == SubBruteAttackLoadFile) {
         instance->max_value = 0x3F;
     } else {
-<<<<<<< HEAD
-        string_t max_value_s;
-        string_init(max_value_s);
-        for(uint8_t i = 0; i < instance->protocol_info->bits; i++) {
-            string_cat_printf(max_value_s, "1");
-=======
         FuriString* max_value_s;
         max_value_s = furi_string_alloc();
-        for(uint8_t i = 0; i < instance->bit; i++) {
+        for(uint8_t i = 0; i < instance->protocol_info->bits; i++) {
             furi_string_cat_printf(max_value_s, "1");
->>>>>>> 464c725a
         }
         instance->max_value = (uint64_t)strtol(furi_string_get_cstr(max_value_s), NULL, 2);
         furi_string_free(max_value_s);
@@ -682,25 +492,10 @@
         instance->file_template,
         sizeof(instance->file_template),
         subbrute_key_file_start,
-<<<<<<< HEAD
         instance->protocol_info->frequency,
         subbrute_protocol_preset(instance->protocol_info->preset),
         subbrute_protocol_file(instance->protocol_info->file),
         instance->protocol_info->bits);
-=======
-        instance->frequency,
-        furi_string_get_cstr(instance->preset_name),
-        furi_string_get_cstr(instance->protocol_name),
-        instance->bit);
-//    strncat(instance->file_template, "\n", sizeof(instance->file_template));
-//    strncat(instance->file_template, subbrute_key_file_key, sizeof(instance->file_template));
-//    if(instance->has_tail) {
-//        strncat(
-//            instance->file_template,
-//            subbrute_key_file_princeton_end,
-//            sizeof(instance->file_template));
-//    }
->>>>>>> 464c725a
 #ifdef FURI_DEBUG
     FURI_LOG_D(
         TAG, "tail: %d, file_template: %s", instance->protocol_info->te, instance->file_template);
@@ -765,11 +560,7 @@
             FURI_LOG_E(TAG, "Preset FAIL");
             result = SubBruteFileResultPresetInvalid;
         } else {
-<<<<<<< HEAD
             instance->protocol_info->preset = subbrute_protocol_convert_preset(temp_str);
-=======
-            instance->preset_name = furi_string_alloc_set(furi_string_get_cstr(temp_str));
->>>>>>> 464c725a
         }
 
         const char* protocol_file = NULL;
@@ -779,7 +570,6 @@
             result = SubBruteFileResultMissingProtocol;
             break;
         } else {
-<<<<<<< HEAD
             instance->protocol_info->file = subbrute_protocol_file_protocol_name(temp_str);
             protocol_file = subbrute_protocol_file(instance->protocol_info->file);
 #ifdef FURI_DEBUG
@@ -791,19 +581,6 @@
             subghz_receiver_search_decoder_base_by_name(instance->receiver, protocol_file);
 
         if(!instance->decoder_result || strcmp(protocol_file, "RAW") == 0) {
-=======
-            instance->protocol_name = furi_string_alloc_set(furi_string_get_cstr(temp_str));
-#ifdef FURI_DEBUG
-            FURI_LOG_D(TAG, "Protocol: %s", furi_string_get_cstr(instance->protocol_name));
-#endif
-        }
-
-        instance->decoder_result = subghz_receiver_search_decoder_base_by_name(
-            instance->receiver, furi_string_get_cstr(instance->protocol_name));
-
-        if(!instance->decoder_result ||
-           strcmp(furi_string_get_cstr(instance->protocol_name), "RAW") == 0) {
->>>>>>> 464c725a
             FURI_LOG_E(TAG, "RAW unsupported");
             result = SubBruteFileResultProtocolNotSupported;
             break;
@@ -820,38 +597,15 @@
         }
 #endif
 
-<<<<<<< HEAD
-=======
-        //        instance->decoder_result = subghz_receiver_search_decoder_base_by_name(
-        //            instance->receiver, furi_string_get_cstr(instance->protocol_name));
-        //
-        //        if(!instance->decoder_result) {
-        //            FURI_LOG_E(TAG, "Protocol not found");
-        //            result = SubBruteFileResultProtocolNotFound;
-        //            break;
-        //        }
-
->>>>>>> 464c725a
         // Bit
         if(!flipper_format_read_uint32(fff_data_file, "Bit", &temp_data32, 1)) {
             FURI_LOG_E(TAG, "Missing or incorrect Bit");
             result = SubBruteFileResultMissingOrIncorrectBit;
             break;
         } else {
-<<<<<<< HEAD
             instance->protocol_info->bits = temp_data32;
 #ifdef FURI_DEBUG
             FURI_LOG_D(TAG, "Bit: %d", instance->protocol_info->bits);
-=======
-            if(temp_data32 > 24) {
-                FURI_LOG_E(TAG, "Incorrect Bits, 24 is maximum");
-                result = SubBruteFileResultBigBitSize;
-                break;
-            }
-            instance->bit = temp_data32;
-#ifdef FURI_DEBUG
-            FURI_LOG_D(TAG, "Bit: %ld", instance->bit);
->>>>>>> 464c725a
 #endif
         }
 
@@ -932,54 +686,15 @@
         memset(instance->file_key, 0, sizeof(instance->file_key));
 
         instance->max_value = (uint64_t)0x00;
-<<<<<<< HEAD
-=======
-
-        furi_string_free(instance->protocol_name);
-        furi_string_free(instance->preset_name);
-
-        furi_string_free(instance->load_path);
-        instance->load_path = furi_string_alloc();
-
-        instance->protocol_name = furi_string_alloc_set(protocol_raw);
-        instance->preset_name = furi_string_alloc_set(preset_ook650_async);
-        instance->preset = FuriHalSubGhzPresetOok650Async;
-
-        instance->repeat = 5;
-        instance->te = 0;
-        instance->has_tail = false;
->>>>>>> 464c725a
-    }
-}
-
-<<<<<<< HEAD
+    }
+}
+
 void subbrute_device_send_callback(SubBruteDevice* instance) {
     if(instance->callback != NULL) {
         instance->callback(instance->context, instance->state);
-=======
-FuriHalSubGhzPreset subbrute_device_convert_preset(const char* preset_name) {
-    FuriString* preset;
-    preset = furi_string_alloc_set(preset_name);
-    FuriHalSubGhzPreset preset_value;
-    if(furi_string_cmp_str(preset, preset_ook270_async) == 0) {
-        preset_value = FuriHalSubGhzPresetOok270Async;
-    } else if(furi_string_cmp_str(preset, preset_ook650_async) == 0) {
-        preset_value = FuriHalSubGhzPresetOok650Async;
-    } else if(furi_string_cmp_str(preset, preset_2fsk_dev238_async) == 0) {
-        preset_value = FuriHalSubGhzPreset2FSKDev238Async;
-    } else if(furi_string_cmp_str(preset, preset_2fsk_dev476_async) == 0) {
-        preset_value = FuriHalSubGhzPreset2FSKDev476Async;
-    } else if(furi_string_cmp_str(preset, preset_msk99_97_kb_async) == 0) {
-        preset_value = FuriHalSubGhzPresetMSK99_97KbAsync;
-    } else if(furi_string_cmp_str(preset, preset_gfs99_97_kb_async) == 0) {
-        preset_value = FuriHalSubGhzPresetMSK99_97KbAsync;
-    } else {
-        preset_value = FuriHalSubGhzPresetCustom;
->>>>>>> 464c725a
-    }
-}
-
-<<<<<<< HEAD
+    }
+}
+
 const char* subbrute_device_error_get_desc(SubBruteFileResult error_id) {
     const char* result;
     switch(error_id) {
@@ -1028,8 +743,4 @@
         break;
     }
     return result;
-=======
-    furi_string_free(preset);
-    return preset_value;
->>>>>>> 464c725a
 }