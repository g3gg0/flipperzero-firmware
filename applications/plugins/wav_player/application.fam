App(
    appid="WAV_Player",
    name="WAV Player",
    apptype=FlipperAppType.EXTERNAL,
    entry_point="wav_player_app",
    cdefines=["APP_WAV_PLAYER"],
    stack_size=4 * 1024,
    order=60,
    fap_icon="wav_10px.png",
    fap_category="Music",
<<<<<<< HEAD
    fap_icon_assets="icons",
=======
    fap_icon_assets="images",
>>>>>>> e7316464
)<|MERGE_RESOLUTION|>--- conflicted
+++ resolved
@@ -8,9 +8,5 @@
     order=60,
     fap_icon="wav_10px.png",
     fap_category="Music",
-<<<<<<< HEAD
-    fap_icon_assets="icons",
-=======
     fap_icon_assets="images",
->>>>>>> e7316464
 )