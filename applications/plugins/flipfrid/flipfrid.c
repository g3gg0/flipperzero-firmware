#include "flipfrid.h"

#include "scene/flipfrid_scene_entrypoint.h"
#include "scene/flipfrid_scene_load_file.h"
#include "scene/flipfrid_scene_select_field.h"
#include "scene/flipfrid_scene_run_attack.h"
#include "scene/flipfrid_scene_load_custom_uids.h"

#define RFIDFUZZER_APP_FOLDER "/ext/lrfid/rfidfuzzer"

static void flipfrid_draw_callback(Canvas* const canvas, void* ctx) {
    FlipFridState* flipfrid_state = (FlipFridState*)acquire_mutex((ValueMutex*)ctx, 100);

    if(flipfrid_state == NULL) {
        return;
    }

    // Draw correct Canvas
    switch(flipfrid_state->current_scene) {
    case NoneScene:
    case SceneEntryPoint:
        flipfrid_scene_entrypoint_on_draw(canvas, flipfrid_state);
        break;
    case SceneSelectFile:
        flipfrid_scene_load_file_on_draw(canvas, flipfrid_state);
        break;
    case SceneSelectField:
        flipfrid_scene_select_field_on_draw(canvas, flipfrid_state);
        break;
    case SceneAttack:
        flipfrid_scene_run_attack_on_draw(canvas, flipfrid_state);
        break;
    case SceneLoadCustomUids:
        flipfrid_scene_load_custom_uids_on_draw(canvas, flipfrid_state);
        break;
<<<<<<< HEAD
	default:
		break;
=======
    default:
        break;
>>>>>>> b2f0be3d
    }

    release_mutex((ValueMutex*)ctx, flipfrid_state);
}

void flipfrid_input_callback(InputEvent* input_event, FuriMessageQueue* event_queue) {
    furi_assert(event_queue);

    FlipFridEvent event = {
        .evt_type = EventTypeKey, .key = input_event->key, .input_type = input_event->type};
    furi_message_queue_put(event_queue, &event, 25);
}

static void flipfrid_timer_callback(FuriMessageQueue* event_queue) {
    furi_assert(event_queue);
    FlipFridEvent event = {
        .evt_type = EventTypeTick, .key = InputKeyUp, .input_type = InputTypeRelease};
    furi_message_queue_put(event_queue, &event, 25);
}

FlipFridState* flipfrid_alloc() {
    FlipFridState* flipfrid = malloc(sizeof(FlipFridState));
    flipfrid->notification_msg = furi_string_alloc();
    flipfrid->attack_name = furi_string_alloc();
    flipfrid->proto_name = furi_string_alloc();
    flipfrid->data_str = furi_string_alloc();

    flipfrid->previous_scene = NoneScene;
    flipfrid->current_scene = SceneEntryPoint;
    flipfrid->is_running = true;
    flipfrid->is_attacking = false;
    flipfrid->key_index = 0;
    flipfrid->menu_index = 0;
    flipfrid->menu_proto_index = 0;

    flipfrid->attack = FlipFridAttackDefaultValues;
    flipfrid->notify = furi_record_open(RECORD_NOTIFICATION);

    flipfrid->data[0] = 0x00;
    flipfrid->data[1] = 0x00;
    flipfrid->data[2] = 0x00;
    flipfrid->data[3] = 0x00;
    flipfrid->data[4] = 0x00;
    flipfrid->data[5] = 0x00;

    flipfrid->payload[0] = 0x00;
    flipfrid->payload[1] = 0x00;
    flipfrid->payload[2] = 0x00;
    flipfrid->payload[3] = 0x00;
    flipfrid->payload[4] = 0x00;
    flipfrid->payload[5] = 0x00;

    //Dialog
    flipfrid->dialogs = furi_record_open(RECORD_DIALOGS);

    return flipfrid;
}

void flipfrid_free(FlipFridState* flipfrid) {
    //Dialog
    furi_record_close(RECORD_DIALOGS);
    notification_message(flipfrid->notify, &sequence_blink_stop);

    // Strings
    furi_string_free(flipfrid->notification_msg);
    furi_string_free(flipfrid->attack_name);
    furi_string_free(flipfrid->proto_name);
    furi_string_free(flipfrid->data_str);

    free(flipfrid->data);
    free(flipfrid->payload);

    // The rest
    free(flipfrid);
}

// ENTRYPOINT
int32_t flipfrid_start(void* p) {
    UNUSED(p);
    // Input
    FURI_LOG_I(TAG, "Initializing input");
    FuriMessageQueue* event_queue = furi_message_queue_alloc(8, sizeof(FlipFridEvent));
    FlipFridState* flipfrid_state = flipfrid_alloc();
    ValueMutex flipfrid_state_mutex;

    // Mutex
    FURI_LOG_I(TAG, "Initializing flipfrid mutex");
    if(!init_mutex(&flipfrid_state_mutex, flipfrid_state, sizeof(FlipFridState))) {
        FURI_LOG_E(TAG, "cannot create mutex\r\n");
        furi_message_queue_free(event_queue);
        furi_record_close(RECORD_NOTIFICATION);
        flipfrid_free(flipfrid_state);
        return 255;
    }

    Storage* storage = furi_record_open(RECORD_STORAGE);
    if(!storage_simply_mkdir(storage, RFIDFUZZER_APP_FOLDER)) {
        FURI_LOG_E(TAG, "Could not create folder %s", RFIDFUZZER_APP_FOLDER);
    }
    furi_record_close(RECORD_STORAGE);

    // Configure view port
    FURI_LOG_I(TAG, "Initializing viewport");
    ViewPort* view_port = view_port_alloc();
    view_port_draw_callback_set(view_port, flipfrid_draw_callback, &flipfrid_state_mutex);
    view_port_input_callback_set(view_port, flipfrid_input_callback, event_queue);

    // Configure timer
    FURI_LOG_I(TAG, "Initializing timer");
    FuriTimer* timer =
        furi_timer_alloc(flipfrid_timer_callback, FuriTimerTypePeriodic, event_queue);
    furi_timer_start(timer, furi_kernel_get_tick_frequency() / 10); // 10 times per second

    // Register view port in GUI
    FURI_LOG_I(TAG, "Initializing gui");
    Gui* gui = (Gui*)furi_record_open(RECORD_GUI);
    gui_add_view_port(gui, view_port, GuiLayerFullscreen);

    // Init values
    FlipFridEvent event;
    while(flipfrid_state->is_running) {
        // Get next event
        FuriStatus event_status = furi_message_queue_get(event_queue, &event, 25);
        if(event_status == FuriStatusOk) {
            if(event.evt_type == EventTypeKey) {
                //Handle event key
                switch(flipfrid_state->current_scene) {
                case NoneScene:
                case SceneEntryPoint:
                    flipfrid_scene_entrypoint_on_event(event, flipfrid_state);
                    break;
                case SceneSelectFile:
                    flipfrid_scene_load_file_on_event(event, flipfrid_state);
                    break;
                case SceneSelectField:
                    flipfrid_scene_select_field_on_event(event, flipfrid_state);
                    break;
                case SceneAttack:
                    flipfrid_scene_run_attack_on_event(event, flipfrid_state);
                    break;
                case SceneLoadCustomUids:
                    flipfrid_scene_load_custom_uids_on_event(event, flipfrid_state);
                    break;
<<<<<<< HEAD
				default:
					break;
=======
                default:
                    break;
>>>>>>> b2f0be3d
                }

            } else if(event.evt_type == EventTypeTick) {
                //Handle event tick
                if(flipfrid_state->current_scene != flipfrid_state->previous_scene) {
                    // Trigger Exit Scene
                    switch(flipfrid_state->previous_scene) {
                    case SceneEntryPoint:
                        flipfrid_scene_entrypoint_on_exit(flipfrid_state);
                        break;
                    case SceneSelectFile:
                        flipfrid_scene_load_file_on_exit(flipfrid_state);
                        break;
                    case SceneSelectField:
                        flipfrid_scene_select_field_on_exit(flipfrid_state);
                        break;
                    case SceneAttack:
                        flipfrid_scene_run_attack_on_exit(flipfrid_state);
                        break;
                    case SceneLoadCustomUids:
                        flipfrid_scene_load_custom_uids_on_exit(flipfrid_state);
                        break;
                    case NoneScene:
                        break;
<<<<<<< HEAD
					default:
						break;
=======
                    default:
                        break;
>>>>>>> b2f0be3d
                    }

                    // Trigger Entry Scene
                    switch(flipfrid_state->current_scene) {
                    case NoneScene:
                    case SceneEntryPoint:
                        flipfrid_scene_entrypoint_on_enter(flipfrid_state);
                        break;
                    case SceneSelectFile:
                        flipfrid_scene_load_file_on_enter(flipfrid_state);
                        break;
                    case SceneSelectField:
                        flipfrid_scene_select_field_on_enter(flipfrid_state);
                        break;
                    case SceneAttack:
                        flipfrid_scene_run_attack_on_enter(flipfrid_state);
                        break;
                    case SceneLoadCustomUids:
                        flipfrid_scene_load_custom_uids_on_enter(flipfrid_state);
                        break;
<<<<<<< HEAD
					default:
						break;
=======
                    default:
                        break;
>>>>>>> b2f0be3d
                    }
                    flipfrid_state->previous_scene = flipfrid_state->current_scene;
                }

                // Trigger Tick Scene
                switch(flipfrid_state->current_scene) {
                case NoneScene:
                case SceneEntryPoint:
                    flipfrid_scene_entrypoint_on_tick(flipfrid_state);
                    break;
                case SceneSelectFile:
                    flipfrid_scene_load_file_on_tick(flipfrid_state);
                    break;
                case SceneSelectField:
                    flipfrid_scene_select_field_on_tick(flipfrid_state);
                    break;
                case SceneAttack:
                    flipfrid_scene_run_attack_on_tick(flipfrid_state);
                    break;
                case SceneLoadCustomUids:
                    flipfrid_scene_load_custom_uids_on_tick(flipfrid_state);
                    break;
<<<<<<< HEAD
				default:
					break;
=======
                default:
                    break;
>>>>>>> b2f0be3d
                }
                view_port_update(view_port);
            }
        }
    }

    // Cleanup
    furi_timer_stop(timer);
    furi_timer_free(timer);

    FURI_LOG_I(TAG, "Cleaning up");
    gui_remove_view_port(gui, view_port);
    view_port_free(view_port);
    furi_message_queue_free(event_queue);
    furi_record_close(RECORD_GUI);
    furi_record_close(RECORD_NOTIFICATION);
    flipfrid_free(flipfrid_state);

    return 0;
}<|MERGE_RESOLUTION|>--- conflicted
+++ resolved
@@ -33,13 +33,8 @@
     case SceneLoadCustomUids:
         flipfrid_scene_load_custom_uids_on_draw(canvas, flipfrid_state);
         break;
-<<<<<<< HEAD
-	default:
-		break;
-=======
     default:
         break;
->>>>>>> b2f0be3d
     }
 
     release_mutex((ValueMutex*)ctx, flipfrid_state);
@@ -183,13 +178,8 @@
                 case SceneLoadCustomUids:
                     flipfrid_scene_load_custom_uids_on_event(event, flipfrid_state);
                     break;
-<<<<<<< HEAD
-				default:
-					break;
-=======
                 default:
                     break;
->>>>>>> b2f0be3d
                 }
 
             } else if(event.evt_type == EventTypeTick) {
@@ -214,13 +204,8 @@
                         break;
                     case NoneScene:
                         break;
-<<<<<<< HEAD
-					default:
-						break;
-=======
                     default:
                         break;
->>>>>>> b2f0be3d
                     }
 
                     // Trigger Entry Scene
@@ -241,13 +226,8 @@
                     case SceneLoadCustomUids:
                         flipfrid_scene_load_custom_uids_on_enter(flipfrid_state);
                         break;
-<<<<<<< HEAD
-					default:
-						break;
-=======
                     default:
                         break;
->>>>>>> b2f0be3d
                     }
                     flipfrid_state->previous_scene = flipfrid_state->current_scene;
                 }
@@ -270,13 +250,8 @@
                 case SceneLoadCustomUids:
                     flipfrid_scene_load_custom_uids_on_tick(flipfrid_state);
                     break;
-<<<<<<< HEAD
-				default:
-					break;
-=======
                 default:
                     break;
->>>>>>> b2f0be3d
                 }
                 view_port_update(view_port);
             }
