App(
    appid="RFID_Fuzzer",
    name="RFID Fuzzer",
    apptype=FlipperAppType.EXTERNAL,
    entry_point="flipfrid_start",
    cdefines=["APP_FLIP_FRID"],
    requires=["gui", "storage", "dialogs", "input", "notification"],
    stack_size=1 * 1024,
    order=180,
    fap_icon="rfid_10px.png",
    fap_category="Tools",
<<<<<<< HEAD
    fap_icon_assets="icons",
=======
    fap_icon_assets="images",
>>>>>>> e7316464
)<|MERGE_RESOLUTION|>--- conflicted
+++ resolved
@@ -9,9 +9,5 @@
     order=180,
     fap_icon="rfid_10px.png",
     fap_category="Tools",
-<<<<<<< HEAD
-    fap_icon_assets="icons",
-=======
     fap_icon_assets="images",
->>>>>>> e7316464
 )