/* Flipper App to read the values from a HTU21D Sensor  */
/* Created by Mywk - https://github.com/Mywk - https://mywk.net */
#include <furi.h>
#include <furi_hal.h>
#include <furi_hal_i2c.h>
#include <math.h>

#include <gui/gui.h>
#include <input/input.h>

#include <notification/notification_messages.h>

#include <string.h>

#define TS_DEFAULT_VALUE 0xFFFF

#define HTU21D_ADDRESS (0x40 << 1)

#define HTU21D_CMD_TEMPERATURE 0xE3
#define HTU21D_CMD_HUMIDITY 0xE5

#define DATA_BUFFER_SIZE 8

// External I2C BUS
#define I2C_BUS &furi_hal_i2c_handle_external

typedef enum {
    TSSInitializing,
    TSSNoSensor,
    TSSPendingUpdate,
} TSStatus;

typedef enum {
    TSEventTypeTick,
    TSEventTypeInput,
} TSEventType;

typedef struct {
    TSEventType type;
    InputEvent input;
} TSEvent;

extern const NotificationSequence sequence_blink_red_100;
extern const NotificationSequence sequence_blink_blue_100;

static TSStatus temperature_sensor_current_status = TSSInitializing;

// Temperature and Humidity data buffers, ready to print
char ts_data_buffer_temperature_c[DATA_BUFFER_SIZE];
char ts_data_buffer_temperature_f[DATA_BUFFER_SIZE];
char ts_data_buffer_relative_humidity[DATA_BUFFER_SIZE];
char ts_data_buffer_absolute_humidity[DATA_BUFFER_SIZE];

// <sumary>
// Executes an I2C cmd (trx)
// </sumary>
// <returns>
// true if fetch was successful, false otherwise
// </returns>
static bool temperature_sensor_cmd(uint8_t cmd, uint8_t* buffer, uint8_t size) {
    uint32_t timeout = furi_ms_to_ticks(100);
    bool ret = false;

    // Aquire I2C and check if device is ready, then release
    furi_hal_i2c_acquire(I2C_BUS);
    if(furi_hal_i2c_is_device_ready(I2C_BUS, HTU21D_ADDRESS, timeout)) {
        furi_hal_i2c_release(I2C_BUS);

        furi_hal_i2c_acquire(I2C_BUS);
        // Transmit given command
        ret = furi_hal_i2c_tx(I2C_BUS, HTU21D_ADDRESS, &cmd, 1, timeout);
        furi_hal_i2c_release(I2C_BUS);

        if(ret) {
            uint32_t wait_ticks = furi_ms_to_ticks(50);
            furi_delay_tick(wait_ticks);

            furi_hal_i2c_acquire(I2C_BUS);
            // Receive data
            ret = furi_hal_i2c_rx(I2C_BUS, HTU21D_ADDRESS, buffer, size, timeout);
            furi_hal_i2c_release(I2C_BUS);
        }
    } else {
        furi_hal_i2c_release(I2C_BUS);
    }

    return ret;
}

// <sumary>
// Fetches temperature and humidity from sensor
// </sumary>
// <remarks>
// Temperature and humidity must be preallocated
// Note: CRC is not checked (3rd byte)
// </remarks>
// <returns>
// true if fetch was successful, false otherwise
// </returns>
static bool temperature_sensor_fetch_data(double* temperature, double* humidity) {
    bool ret = false;

    uint16_t adc_raw;

    uint8_t buffer[2] = {0x00};

    // Fetch temperature
    ret = temperature_sensor_cmd((uint8_t)HTU21D_CMD_TEMPERATURE, buffer, 2);

    if(ret) {
        // Calculate temperature
        adc_raw = ((uint16_t)(buffer[0] << 8) | (buffer[1]));
        *temperature = (float)(adc_raw * 175.72 / 65536.00) - 46.85;

        // Fetch humidity
        ret = temperature_sensor_cmd((uint8_t)HTU21D_CMD_TEMPERATURE, buffer, 2);

        if(ret) {
            // Calculate humidity
            adc_raw = ((uint16_t)(buffer[0] << 8) | (buffer[1]));
            *humidity = (float)(adc_raw * 125.0 / 65536.00) - 6.0;
        }
    }

    return ret;
}

// <sumary>
// Draw callback
// </sumary>
static void temperature_sensor_draw_callback(Canvas* canvas, void* ctx) {
    UNUSED(ctx);

    canvas_clear(canvas);
    canvas_set_font(canvas, FontPrimary);
    canvas_draw_str(canvas, 2, 10, "HTU21D/Si7021 Sensor");

    canvas_set_font(canvas, FontSecondary);
    canvas_draw_str(canvas, 2, 62, "Press back to exit.");

    switch(temperature_sensor_current_status) {
    case TSSInitializing:
        canvas_draw_str(canvas, 2, 30, "Initializing..");
        break;
    case TSSNoSensor:
        canvas_draw_str(canvas, 2, 30, "No sensor found!");
        break;
    case TSSPendingUpdate: {
        canvas_draw_str(canvas, 3, 24, "Temperature");
        canvas_draw_str(canvas, 68, 24, "Humidity");

        // Draw vertical lines
        canvas_draw_line(canvas, 61, 16, 61, 50);
        canvas_draw_line(canvas, 62, 16, 62, 50);

        // Draw horizontal line
        canvas_draw_line(canvas, 2, 27, 122, 27);

        // Draw temperature and humidity values
        canvas_draw_str(canvas, 8, 38, ts_data_buffer_temperature_c);
        canvas_draw_str(canvas, 42, 38, "C");
        canvas_draw_str(canvas, 8, 48, ts_data_buffer_temperature_f);
        canvas_draw_str(canvas, 42, 48, "F");
        canvas_draw_str(canvas, 68, 38, ts_data_buffer_relative_humidity);
        canvas_draw_str(canvas, 100, 38, "%");
        canvas_draw_str(canvas, 68, 48, ts_data_buffer_absolute_humidity);
        canvas_draw_str(canvas, 100, 48, "g/m3");

    } break;
    default:
        break;
    }
}

// <sumary>
// Input callback
// </sumary>
static void temperature_sensor_input_callback(InputEvent* input_event, void* ctx) {
    furi_assert(ctx);
    FuriMessageQueue* event_queue = ctx;

    TSEvent event = {.type = TSEventTypeInput, .input = *input_event};
    furi_message_queue_put(event_queue, &event, FuriWaitForever);
}

// <sumary>
// Timer callback
// </sumary>
static void temperature_sensor_timer_callback(FuriMessageQueue* event_queue) {
    furi_assert(event_queue);

    TSEvent event = {.type = TSEventTypeTick};
    furi_message_queue_put(event_queue, &event, 0);
}

// <sumary>
// App entry point
// </sumary>
int32_t temperature_sensor_app(void* p) {
    UNUSED(p);

<<<<<<< HEAD
=======
    furi_hal_power_suppress_charge_enter();
>>>>>>> cf4a0b06
    // Declare our variables and assign variables a default value
    TSEvent tsEvent;
    bool sensorFound = false;
    double celsius, fahrenheit, rel_humidity, abs_humidity = TS_DEFAULT_VALUE;

    // Used for absolute humidity calculation
    double vapour_pressure = 0;

    FuriMessageQueue* event_queue = furi_message_queue_alloc(8, sizeof(TSEvent));

    // Register callbacks
    ViewPort* view_port = view_port_alloc();
    view_port_draw_callback_set(view_port, temperature_sensor_draw_callback, NULL);
    view_port_input_callback_set(view_port, temperature_sensor_input_callback, event_queue);

    // Create timer and register its callback
    FuriTimer* timer =
        furi_timer_alloc(temperature_sensor_timer_callback, FuriTimerTypePeriodic, event_queue);
    furi_timer_start(timer, furi_kernel_get_tick_frequency());

    // Register viewport
    Gui* gui = furi_record_open(RECORD_GUI);
    gui_add_view_port(gui, view_port, GuiLayerFullscreen);

    // Used to notify the user by blinking red (error) or blue (fetch successful)
    NotificationApp* notifications = furi_record_open(RECORD_NOTIFICATION);

    while(1) {
        furi_check(furi_message_queue_get(event_queue, &tsEvent, FuriWaitForever) == FuriStatusOk);

        // Handle events
        if(tsEvent.type == TSEventTypeInput) {
            // Exit on back key
            if(tsEvent.input.key ==
               InputKeyBack) // We dont check for type here, we can check the type of keypress like: (event.input.type == InputTypeShort)
                break;

        } else if(tsEvent.type == TSEventTypeTick) {
            // Update sensor data
            // Fetch data and set the sensor current status accordingly
            sensorFound = temperature_sensor_fetch_data(&celsius, &rel_humidity);
            temperature_sensor_current_status = (sensorFound ? TSSPendingUpdate : TSSNoSensor);

            if(sensorFound) {
                // Blink blue
                notification_message(notifications, &sequence_blink_blue_100);

                if(celsius != TS_DEFAULT_VALUE && rel_humidity != TS_DEFAULT_VALUE) {
                    // Convert celsius to fahrenheit
                    fahrenheit = (celsius * 9 / 5) + 32;

                    // Calculate absolute humidity - For more info refer to https://github.com/Mywk/FlipperTemperatureSensor/issues/1
                    // Calculate saturation vapour pressure first
                    vapour_pressure =
                        (double)6.11 *
                        pow(10, (double)(((double)7.5 * celsius) / ((double)237.3 + celsius)));
                    // Then the vapour pressure in Pa
                    vapour_pressure = vapour_pressure * rel_humidity;
                    // Calculate absolute humidity
                    abs_humidity =
                        (double)2.16679 * (double)(vapour_pressure / ((double)273.15 + celsius));

                    // Fill our buffers here, not on the canvas draw callback
                    snprintf(ts_data_buffer_temperature_c, DATA_BUFFER_SIZE, "%.2f", celsius);
                    snprintf(ts_data_buffer_temperature_f, DATA_BUFFER_SIZE, "%.2f", fahrenheit);
                    snprintf(
                        ts_data_buffer_relative_humidity, DATA_BUFFER_SIZE, "%.2f", rel_humidity);
                    snprintf(
                        ts_data_buffer_absolute_humidity, DATA_BUFFER_SIZE, "%.2f", abs_humidity);
                }

            } else {
                // Reset our variables to their default values
                celsius = fahrenheit = rel_humidity = abs_humidity = TS_DEFAULT_VALUE;

                // Blink red
                notification_message(notifications, &sequence_blink_red_100);
            }
        }

        uint32_t wait_ticks = furi_ms_to_ticks(!sensorFound ? 100 : 500);
        furi_delay_tick(wait_ticks);
    }

    // Dobby is freee (free our variables, Flipper will crash if we don't do this!)
    furi_timer_free(timer);
    gui_remove_view_port(gui, view_port);
    view_port_free(view_port);
    furi_message_queue_free(event_queue);

    furi_record_close(RECORD_NOTIFICATION);
    furi_record_close(RECORD_GUI);

    return 0;
}<|MERGE_RESOLUTION|>--- conflicted
+++ resolved
@@ -199,10 +199,7 @@
 int32_t temperature_sensor_app(void* p) {
     UNUSED(p);
 
-<<<<<<< HEAD
-=======
     furi_hal_power_suppress_charge_enter();
->>>>>>> cf4a0b06
     // Declare our variables and assign variables a default value
     TSEvent tsEvent;
     bool sensorFound = false;
