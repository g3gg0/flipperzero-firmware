App(
    appid="Snake",
    name="Snake Game",
    apptype=FlipperAppType.EXTERNAL,
    entry_point="snake_game_app",
    cdefines=["APP_SNAKE_GAME"],
<<<<<<< HEAD
    requires=["gui"],
    stack_size=1 * 1024,
    order=210,
=======
    requires=[
        "gui",
        "notification",
        "storage",
    ],
    stack_size=2 * 1024,
    order=30,
>>>>>>> 87a5651c
    fap_icon="snake_10px.png",
    fap_category="Games",
)<|MERGE_RESOLUTION|>--- conflicted
+++ resolved
@@ -4,19 +4,13 @@
     apptype=FlipperAppType.EXTERNAL,
     entry_point="snake_game_app",
     cdefines=["APP_SNAKE_GAME"],
-<<<<<<< HEAD
-    requires=["gui"],
-    stack_size=1 * 1024,
-    order=210,
-=======
     requires=[
         "gui",
         "notification",
         "storage",
     ],
     stack_size=2 * 1024,
-    order=30,
->>>>>>> 87a5651c
+    order=210,
     fap_icon="snake_10px.png",
     fap_category="Games",
 )