#include "snake_file_handler.h"

#include <furi.h>
#include <flipper_format/flipper_format.h>

static void snake_game_close_file(FlipperFormat* file) {
    if(file == NULL) {
        furi_record_close(RECORD_STORAGE);
        return;
    }
    flipper_format_file_close(file);
    flipper_format_free(file);
    furi_record_close(RECORD_STORAGE);
}

static FlipperFormat* snake_game_open_file() {
    Storage* storage = furi_record_open(RECORD_STORAGE);
    FlipperFormat* file = flipper_format_file_alloc(storage);

    if(storage_common_stat(storage, SNAKE_GAME_FILE_PATH, NULL) == FSE_OK) {
        if(!flipper_format_file_open_existing(file, SNAKE_GAME_FILE_PATH)) {
            snake_game_close_file(file);
            return NULL;
        }
    } else {
        if(!flipper_format_file_open_new(file, SNAKE_GAME_FILE_PATH)) {
            snake_game_close_file(file);
            return NULL;
        }

        flipper_format_write_header_cstr(
            file, SNAKE_GAME_FILE_HEADER, SNAKE_GAME_FILE_ACTUAL_VERSION);
        flipper_format_rewind(file);
    }
    return file;
}

<<<<<<< HEAD
int16_t snake_game_save_score_to_file(int32_t len) {
    Storage* storage = furi_record_open(RECORD_STORAGE);
    FlipperFormat* file = snake_game_open_file(storage);

    len = len - 7;
    int32_t temp;
    if(!flipper_format_read_int32(file, SNAKE_GAME_CONFIG_HIGHSCORE, &temp, 1)) {
        if(!flipper_format_insert_or_update_int32(file, SNAKE_GAME_CONFIG_HIGHSCORE, &len, 1)) {
            snake_game_close_file(file);
            return -1;
        }
    } else {
        if(len > temp) {
            flipper_format_rewind(file);
            if(!flipper_format_insert_or_update_int32(file, SNAKE_GAME_CONFIG_HIGHSCORE, &len, 1)) {
                snake_game_close_file(file);
                return -1;
            }
        } else {
            len = temp;
        }
=======
void snake_game_save_score_to_file(int16_t highscore) {
    FlipperFormat* file = snake_game_open_file();
    uint32_t temp = highscore;
    if(!flipper_format_insert_or_update_uint32(file, SNAKE_GAME_CONFIG_HIGHSCORE,&temp, 1)){
        snake_game_close_file(file);
        return;
>>>>>>> b807a087
    }
    snake_game_close_file(file);
}

void snake_game_save_game_to_file(SnakeState* const snake_state) {
    FlipperFormat* file = snake_game_open_file();

    uint32_t temp = snake_state->len;
    if(!flipper_format_insert_or_update_uint32(file, SNAKE_GAME_CONFIG_KEY_LEN, &temp, 1)) {
        snake_game_close_file(file);
        return;
    }

    uint16_t array_size = snake_state->len * 2;
    uint32_t temp_array[array_size];
    for(int16_t i = 0, a = 0; a < array_size && i < snake_state->len; i++) {
        temp_array[a++] = snake_state->points[i].x;
        temp_array[a++] = snake_state->points[i].y;
    }
    if(!flipper_format_insert_or_update_uint32(
           file, SNAKE_GAME_CONFIG_KEY_POINTS, temp_array, array_size)) {
        snake_game_close_file(file);
        return;
    }

    temp = snake_state->currentMovement;
    if(!flipper_format_insert_or_update_uint32(
           file, SNAKE_GAME_CONFIG_KEY_CURRENT_MOVEMENT, &temp, 1)) {
        snake_game_close_file(file);
        return;
    }

    temp = snake_state->nextMovement;
    if(!flipper_format_insert_or_update_uint32(
           file, SNAKE_GAME_CONFIG_KEY_NEXT_MOVEMENT, &temp, 1)) {
        snake_game_close_file(file);
        return;
    }

    array_size = 2;
    uint32_t temp_point_array[array_size];
    temp_point_array[0] = snake_state->fruit.x;
    temp_point_array[1] = snake_state->fruit.y;
    if(!flipper_format_insert_or_update_uint32(
           file, SNAKE_GAME_CONFIG_KEY_FRUIT_POINTS, temp_point_array, array_size)) {
        snake_game_close_file(file);
        return;
    }

    snake_game_close_file(file);
}

bool snake_game_init_game_from_file(SnakeState* const snake_state) {
    FlipperFormat* file = snake_game_open_file();

    FuriString* file_type = furi_string_alloc();
    uint32_t version = 1;
    if(!flipper_format_read_header(file, file_type, &version)) {
        furi_string_free(file_type);
        snake_game_close_file(file);
        return false;
    }
    furi_string_free(file_type);


    uint32_t temp;
<<<<<<< HEAD
    if(!flipper_format_read_uint32(file, SNAKE_GAME_CONFIG_KEY_LEN, &temp, 1)) {
=======
    snake_state->highscore = (flipper_format_read_uint32(file, SNAKE_GAME_CONFIG_HIGHSCORE, &temp, 1)) ? temp : 0;
    flipper_format_rewind(file);

    if(!flipper_format_read_uint32(file, SNAKE_GAME_CONFIG_KEY_LEN, &temp, 1)){
>>>>>>> b807a087
        snake_game_close_file(file);
        return false;
    }
    snake_state->len = temp;
    flipper_format_delete_key(file, SNAKE_GAME_CONFIG_KEY_LEN);

    uint16_t array_size = snake_state->len * 2;
    uint32_t temp_array[array_size];
    if(!flipper_format_read_uint32(file, SNAKE_GAME_CONFIG_KEY_POINTS, temp_array, array_size)) {
        snake_game_close_file(file);
        return false;
    }

    for(int16_t i = 0, a = 0; a < array_size && i < snake_state->len; i++) {
        snake_state->points[i].x = temp_array[a++];
        snake_state->points[i].y = temp_array[a++];
    }
    flipper_format_delete_key(file, SNAKE_GAME_CONFIG_KEY_POINTS);

    if(!flipper_format_read_uint32(file, SNAKE_GAME_CONFIG_KEY_CURRENT_MOVEMENT, &temp, 1)) {
        snake_game_close_file(file);
        return false;
    }
    snake_state->currentMovement = temp;
    flipper_format_delete_key(file, SNAKE_GAME_CONFIG_KEY_CURRENT_MOVEMENT);

    if(!flipper_format_read_uint32(file, SNAKE_GAME_CONFIG_KEY_NEXT_MOVEMENT, &temp, 1)) {
        snake_game_close_file(file);
        return false;
    }
    snake_state->nextMovement = temp;
    flipper_format_delete_key(file, SNAKE_GAME_CONFIG_KEY_NEXT_MOVEMENT);

    array_size = 2;
    uint32_t temp_point_array[array_size];
    if(!flipper_format_read_uint32(
           file, SNAKE_GAME_CONFIG_KEY_FRUIT_POINTS, temp_point_array, array_size)) {
        snake_game_close_file(file);
        return false;
    }
    snake_state->fruit.x = temp_point_array[0];
    snake_state->fruit.y = temp_point_array[1];
    flipper_format_delete_key(file, SNAKE_GAME_CONFIG_KEY_FRUIT_POINTS);

    snake_game_close_file(file);

    return true;
}<|MERGE_RESOLUTION|>--- conflicted
+++ resolved
@@ -35,36 +35,12 @@
     return file;
 }
 
-<<<<<<< HEAD
-int16_t snake_game_save_score_to_file(int32_t len) {
-    Storage* storage = furi_record_open(RECORD_STORAGE);
-    FlipperFormat* file = snake_game_open_file(storage);
-
-    len = len - 7;
-    int32_t temp;
-    if(!flipper_format_read_int32(file, SNAKE_GAME_CONFIG_HIGHSCORE, &temp, 1)) {
-        if(!flipper_format_insert_or_update_int32(file, SNAKE_GAME_CONFIG_HIGHSCORE, &len, 1)) {
-            snake_game_close_file(file);
-            return -1;
-        }
-    } else {
-        if(len > temp) {
-            flipper_format_rewind(file);
-            if(!flipper_format_insert_or_update_int32(file, SNAKE_GAME_CONFIG_HIGHSCORE, &len, 1)) {
-                snake_game_close_file(file);
-                return -1;
-            }
-        } else {
-            len = temp;
-        }
-=======
 void snake_game_save_score_to_file(int16_t highscore) {
     FlipperFormat* file = snake_game_open_file();
     uint32_t temp = highscore;
     if(!flipper_format_insert_or_update_uint32(file, SNAKE_GAME_CONFIG_HIGHSCORE,&temp, 1)){
         snake_game_close_file(file);
         return;
->>>>>>> b807a087
     }
     snake_game_close_file(file);
 }
@@ -131,14 +107,10 @@
 
 
     uint32_t temp;
-<<<<<<< HEAD
-    if(!flipper_format_read_uint32(file, SNAKE_GAME_CONFIG_KEY_LEN, &temp, 1)) {
-=======
     snake_state->highscore = (flipper_format_read_uint32(file, SNAKE_GAME_CONFIG_HIGHSCORE, &temp, 1)) ? temp : 0;
     flipper_format_rewind(file);
 
     if(!flipper_format_read_uint32(file, SNAKE_GAME_CONFIG_KEY_LEN, &temp, 1)){
->>>>>>> b807a087
         snake_game_close_file(file);
         return false;
     }
