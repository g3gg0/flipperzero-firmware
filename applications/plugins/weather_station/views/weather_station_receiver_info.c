--- conflicted
+++ resolved
@@ -70,85 +70,7 @@
     snprintf(buffer, sizeof(buffer), "Data: 0x%llX", model->generic->data);
     canvas_draw_str(canvas, 0, 32, buffer);
 
-<<<<<<< HEAD
-    //DATA AGE
-    if((int)model->generic->agedata > 0) {
-        FuriHalRtcDateTime curr_dt;
-        furi_hal_rtc_get_datetime(&curr_dt);
-        uint32_t curr_ts = furi_hal_rtc_datetime_to_timestamp(&curr_dt);
-
-        int diffold = (int)curr_ts - (int)model->generic->agedata;
-
-        uint8_t tmp_x_frame = 101;
-        uint8_t tmp_y_frame = 23;
-
-        uint8_t tmp_x_text = 113;
-        uint8_t tmp_y_text = 29;
-        if(model->generic->data_count_bit >= 41) {
-            tmp_x_frame = 78;
-            tmp_y_frame = 0;
-
-            tmp_x_text = 91;
-            tmp_y_text = 6;
-
-            if(model->generic->btn == WS_NO_BTN) {
-                if(furi_string_size(model->protocol_name) > (size_t)10) {
-                    tmp_x_frame = 61;
-                    tmp_y_frame = 11;
-
-                    tmp_x_text = 74;
-                    tmp_y_text = 17;
-                }
-            }
-        }
-
-        if(diffold > 60) {
-            int tmp_sec = diffold;
-            int cnt_min = 1;
-            for(int i = 1; tmp_sec > 60; i++) {
-                tmp_sec = tmp_sec - 60;
-                cnt_min = i;
-            }
-
-            if(curr_ts % 2 == 0) {
-                canvas_set_color(canvas, ColorBlack);
-                canvas_draw_rframe(canvas, tmp_x_frame, tmp_y_frame, 26, 11, 1);
-                canvas_set_color(canvas, ColorBlack);
-                canvas_draw_str_aligned(
-                    canvas, tmp_x_text, tmp_y_text, AlignCenter, AlignCenter, "OLD");
-            } else {
-                if(cnt_min >= 59) {
-                    canvas_set_color(canvas, ColorBlack);
-                    canvas_draw_rframe(canvas, tmp_x_frame, tmp_y_frame, 26, 11, 1);
-                    canvas_set_color(canvas, ColorBlack);
-                    canvas_draw_str_aligned(
-                        canvas, tmp_x_text, tmp_y_text, AlignCenter, AlignCenter, "OLD");
-                } else {
-                    canvas_set_color(canvas, ColorBlack);
-                    canvas_draw_rframe(canvas, tmp_x_frame, tmp_y_frame, 26, 11, 1);
-                    canvas_draw_box(canvas, tmp_x_frame, tmp_y_frame, 26, 11);
-                    canvas_set_color(canvas, ColorWhite);
-                    snprintf(buffer, sizeof(buffer), "%dm", cnt_min);
-                    canvas_draw_str_aligned(
-                        canvas, tmp_x_text, tmp_y_text, AlignCenter, AlignCenter, buffer);
-                }
-            }
-
-        } else {
-            canvas_set_color(canvas, ColorBlack);
-            canvas_draw_rframe(canvas, tmp_x_frame, tmp_y_frame, 26, 11, 1);
-            canvas_set_color(canvas, ColorBlack);
-            snprintf(buffer, sizeof(buffer), "%d", diffold);
-            canvas_draw_str_aligned(
-                canvas, tmp_x_text, tmp_y_text, AlignCenter, AlignCenter, buffer);
-        }
-    }
-    //DATA AGE end
-
-    elements_bold_rounded_frame(canvas, 2, 37, 123, 25);
-=======
     elements_bold_rounded_frame(canvas, 0, 38, 127, 25);
->>>>>>> 556b604f
     canvas_set_font(canvas, FontPrimary);
 
     if(model->generic->temp != WS_NO_TEMPERATURE) {
