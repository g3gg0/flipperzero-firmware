--- conflicted
+++ resolved
@@ -105,13 +105,8 @@
         uint32_t curr_ts = furi_hal_rtc_datetime_to_timestamp(&curr_dt);
 
         temp_data = curr_ts;
-<<<<<<< HEAD
-        if(!flipper_format_write_uint32(flipper_format, "Old", &temp_data, 1)) {
-            FURI_LOG_E(TAG, "Unable to add agedata");
-=======
         if(!flipper_format_write_uint32(flipper_format, "Ts", &temp_data, 1)) {
             FURI_LOG_E(TAG, "Unable to add timestamp");
->>>>>>> 556b604f
             break;
         }
 
@@ -184,19 +179,11 @@
         }
         instance->humidity = (uint8_t)temp_data;
 
-<<<<<<< HEAD
-        if(!flipper_format_read_uint32(flipper_format, "Old", (uint32_t*)&temp_data, 1)) {
-            FURI_LOG_E(TAG, "Missing agedata");
-            break;
-        }
-        instance->agedata = (uint32_t)temp_data;
-=======
         if(!flipper_format_read_uint32(flipper_format, "Ts", (uint32_t*)&temp_data, 1)) {
             FURI_LOG_E(TAG, "Missing timestamp");
             break;
         }
         instance->timestamp = (uint32_t)temp_data;
->>>>>>> 556b604f
 
         if(!flipper_format_read_uint32(flipper_format, "Ch", (uint32_t*)&temp_data, 1)) {
             FURI_LOG_E(TAG, "Missing Channel");
