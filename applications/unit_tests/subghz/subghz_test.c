--- conflicted
+++ resolved
@@ -13,11 +13,7 @@
 #define CAME_ATOMO_DIR_NAME EXT_PATH("subghz/assets/came_atomo")
 #define NICE_FLOR_S_DIR_NAME EXT_PATH("subghz/assets/nice_flor_s")
 #define TEST_RANDOM_DIR_NAME EXT_PATH("unit_tests/subghz/test_random_raw.sub")
-<<<<<<< HEAD
-#define TEST_RANDOM_COUNT_PARSE 208
-=======
 #define TEST_RANDOM_COUNT_PARSE 232
->>>>>>> 97b27261
 #define TEST_TIMEOUT 10000
 
 static SubGhzEnvironment* environment_handler;
@@ -431,8 +427,6 @@
         "Test decoder " SUBGHZ_PROTOCOL_INTERTECHNO_V3_NAME " error\r\n");
 }
 
-<<<<<<< HEAD
-=======
 MU_TEST(subghz_decoder_clemsa_test) {
     mu_assert(
         subghz_decoder_test(
@@ -440,7 +434,6 @@
         "Test decoder " SUBGHZ_PROTOCOL_CLEMSA_NAME " error\r\n");
 }
 
->>>>>>> 97b27261
 //test encoders
 MU_TEST(subghz_encoder_princeton_test) {
     mu_assert(
@@ -556,15 +549,12 @@
         "Test encoder " SUBGHZ_PROTOCOL_INTERTECHNO_V3_NAME " error\r\n");
 }
 
-<<<<<<< HEAD
-=======
 MU_TEST(subghz_encoder_clemsa_test) {
     mu_assert(
         subghz_encoder_test(EXT_PATH("unit_tests/subghz/clemsa.sub")),
         "Test encoder " SUBGHZ_PROTOCOL_CLEMSA_NAME " error\r\n");
 }
 
->>>>>>> 97b27261
 MU_TEST(subghz_random_test) {
     mu_assert(subghz_decode_random_test(TEST_RANDOM_DIR_NAME), "Random test error\r\n");
 }
@@ -604,10 +594,7 @@
     MU_RUN_TEST(subghz_decoder_honeywell_wdb_test);
     MU_RUN_TEST(subghz_decoder_magellen_test);
     MU_RUN_TEST(subghz_decoder_intertechno_v3_test);
-<<<<<<< HEAD
-=======
     MU_RUN_TEST(subghz_decoder_clemsa_test);
->>>>>>> 97b27261
 
     MU_RUN_TEST(subghz_encoder_princeton_test);
     MU_RUN_TEST(subghz_encoder_came_test);
@@ -628,10 +615,7 @@
     MU_RUN_TEST(subghz_encoder_honeywell_wdb_test);
     MU_RUN_TEST(subghz_encoder_magellen_test);
     MU_RUN_TEST(subghz_encoder_intertechno_v3_test);
-<<<<<<< HEAD
-=======
     MU_RUN_TEST(subghz_encoder_clemsa_test);
->>>>>>> 97b27261
 
     MU_RUN_TEST(subghz_random_test);
     subghz_test_deinit();
