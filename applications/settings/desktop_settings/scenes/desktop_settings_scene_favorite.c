--- conflicted
+++ resolved
@@ -29,9 +29,6 @@
     view_dispatcher_send_custom_event(app->view_dispatcher, index);
 }
 
-<<<<<<< HEAD
-void add_favorite_submenu_item(DesktopSettingsApp* app, Submenu* submenu) {
-=======
 void desktop_settings_scene_favorite_on_enter(void* context) {
     DesktopSettingsApp* app = context;
     Submenu* submenu = app->submenu;
@@ -41,7 +38,6 @@
         scene_manager_get_scene_state(app->scene_manager, DesktopSettingsAppSceneFavorite);
     uint32_t pre_select_item = 0;
 
->>>>>>> e7de9758
     for(size_t i = 0; i < FLIPPER_APPS_COUNT; i++) {
         submenu_add_item(
             submenu,
@@ -49,34 +45,6 @@
             i,
             desktop_settings_scene_favorite_submenu_callback,
             app);
-<<<<<<< HEAD
-    }
-}
-
-void desktop_settings_scene_favorite_on_enter(void* context) {
-    DesktopSettingsApp* app = context;
-    Submenu* submenu = app->submenu;
-    submenu_reset(submenu);
-
-    uint32_t favorite =
-        scene_manager_get_scene_state(app->scene_manager, DesktopSettingsAppSceneFavorite);
-
-    switch(favorite) {
-    case 0:
-        add_favorite_submenu_item(app, submenu);
-        submenu_set_header(app->submenu, "Primary Favorite App:");
-        submenu_set_selected_item(app->submenu, app->settings.favorite_primary);
-        break;
-    case 1:
-        add_favorite_submenu_item(app, submenu);
-        submenu_set_header(app->submenu, "Secondary Favorite App:");
-        submenu_set_selected_item(app->submenu, app->settings.favorite_secondary);
-        break;
-    default:
-        break;
-    }
-
-=======
 
         if(primary_favorite) { // Select favorite item in submenu
             if((app->settings.favorite_primary.is_external &&
@@ -97,7 +65,6 @@
         submenu, primary_favorite ? "Primary favorite app:" : "Secondary favorite app:");
     submenu_set_selected_item(submenu, pre_select_item); // If set during loop, visual glitch.
 
->>>>>>> e7de9758
     view_dispatcher_switch_to_view(app->view_dispatcher, DesktopSettingsAppViewMenu);
 }
 
@@ -110,17 +77,6 @@
         scene_manager_get_scene_state(app->scene_manager, DesktopSettingsAppSceneFavorite);
 
     if(event.type == SceneManagerEventTypeCustom) {
-<<<<<<< HEAD
-        switch(favorite) {
-        case 0:
-            app->settings.favorite_primary = event.event;
-            break;
-        case 1:
-            app->settings.favorite_secondary = event.event;
-            break;
-        default:
-            break;
-=======
         if(strcmp(FLIPPER_APPS[event.event].name, FAP_LOADER_APP_NAME)) {
             if(primary_favorite) {
                 app->settings.favorite_primary.is_external = false;
@@ -172,16 +128,10 @@
                         MAX_APP_LENGTH);
                 }
             }
->>>>>>> e7de9758
         }
     }
 
-<<<<<<< HEAD
-    scene_manager_previous_scene(app->scene_manager);
-    consumed = true;
-=======
     furi_string_free(temp_path);
->>>>>>> e7de9758
     return consumed;
 }
 
